import sqlite3
import pytest
import tempfile
import copy
import os
import re
from collections import Counter

from cutevariant.core import sql
from cutevariant.core.reader import BedReader
from tests.utils import table_exists, table_count

from cutevariant.core.reader import FakeReader


FIELDS = [
    {
        "name": "chr",
        "category": "variants",
        "type": "str",
        "description": "chromosome",
    },
    {"name": "pos", "category": "variants", "type": "int", "description": "position"},
    {"name": "ref", "category": "variants", "type": "str", "description": "reference"},
    {
        "name": "alt",
        "category": "variants",
        "type": "str",
        "description": "alternative",
    },
    {
        "name": "dp",
        "category": "variants",
        "type": "int",
        "description": "depth ",
    },
    {
        "name": "extra1",
        "category": "variants",
        "type": "float",
        "description": "annotation 1",
    },
    {
        "name": "extra2",
        "category": "variants",
        "type": "int",
        "description": "annotation 2",
    },
    {
        "name": "qual",
        "category": "variants",
        "type": "float",
        "description": "Quality of the variant",
    },
    {
        "name": "gene",
        "category": "annotations",
        "type": "str",
        "description": "gene name",
    },
    {
        "name": "transcript",
        "category": "annotations",
        "type": "str",
        "description": "transcript name",
    },
    {
        "name": "gt",
        "category": "samples",
        "type": "int",
        "description": "sample genotype",
    },
    {"name": "dp", "category": "samples", "type": "int", "description": "sample dp"},
]

SAMPLES = ["sacha", "boby"]

VARIANTS = [
    {
        "chr": "chr1",
        "pos": 10,
        "ref": "G",
        "alt": "A",
        "dp": None,
        "extra1": 10,
        "extra2": 100,
        "qual": 15,
        "annotations": [
            {"gene": "gene1", "transcript": "transcript1"},
            {"gene": "gene1", "transcript": "transcript2"},
        ],
        "samples": [
            {"name": "sacha", "gt": 1, "dp": 70},
            {"name": "boby", "gt": 1, "dp": 10},
        ],
    },
    {
        "chr": "chr1",
        "pos": 50,
        "ref": "C",
        "alt": "C",
        "dp": 100,
        "extra1": 20,
        "extra2": 100,
        "qual": 20,
        "annotations": [{"gene": "gene1", "transcript": "transcript1"}],
    },
    {
        "chr": "chr1",
        "pos": 45,
        "ref": "G",
        "alt": "A",
        "dp": 100,
        "extra1": 20,
        "extra2": 100,
        "qual": 7,
        "annotations": [{"gene": "gene2", "transcript": "transcript2"}],
        "samples": [
            {"name": "sacha", "gt": 0, "dp": 30},
            {"name": "boby", "gt": 0, "dp": 70},
        ],
    },
]

VARIANTS_FOR_UPDATE = [
    {
        "chr": "chr1",
        "pos": 10,
        "ref": "G",
        "alt": "A",
        "extra1": 9001,
        "extra2": 9002,
        "qual": 15,
        "newCol": "newAnnot",
        "annotations": [
            {"gene": "gene1", "transcript": "NEWTRANSCRIPT"},
            {"gene": "gene1", "transcript": "transcript2"},
            {"gene": "gene1", "transcript": "transcript2", "cnomen": "cnomen3"},
        ],
        "samples": [
            {"name": "sacha", "gt": 1, "dp": 75},
            {"name": "boby", "gt": 1, "dp": 15},
        ],
    },
    {
        "chr": "chr2",
        "pos": 9000,
        "ref": "C",
        "alt": "G",
        "dp": 100,
        "extra1": 20,
        "extra2": 100,
        "qual": 20,
        "annotations": [{"gene": "gene1", "transcript": "transcript1"}],
        "samples": [
            {"name": "sacha", "gt": 1, "dp": 40},
            {"name": "boby", "gt": 1, "dp": 35},
        ],
    },
]

FILTERS = {
    "AND": [
        {"field": "chr", "operator": "=", "value": "chr1"},
        {
            "OR": [
                {"field": "gene", "operator": "=", "value": "gene1"},
                {"field": "pos", "operator": "=", "value": 10},
            ]
        },
    ]
}


def test_create_database_schema():

    conn = sql.get_sql_connection(":memory:")
    sql.create_database_schema(conn)

    assert sql.table_exists(conn, "variants")
    assert sql.table_exists(conn, "fields")
    assert sql.table_exists(conn, "annotations")
    assert sql.table_exists(conn, "samples")
    assert sql.table_exists(conn, "sample_has_variant")
    assert sql.table_exists(conn, "selections")
    assert sql.table_exists(conn, "wordsets")


def test_alter_table():
    conn = sql.get_sql_connection(":memory:")
    sql.create_database_schema(conn)
    columns_before = sql.get_table_columns(conn, "variants")
    fields = [{"name": "boby", "type": "str"}]
    sql.alter_table(conn, "variants", fields)
    columns_after = sql.get_table_columns(conn, "variants")
    assert columns_after == columns_before + [fields[0]["name"]]


def test_get_clean_fields():
    """Test if missing fields are added"""
    fields = [{"name": "boby", "type": "str", "category": "variants"}]
    fields = [f["name"] for f in sql.get_clean_fields(fields)]

    assert "chr" in fields
    assert "pos" in fields


def test_get_accepted_fields():
    """Test if missing fields are added"""
    fields = [
        {"name": "boby", "type": "str", "category": "variants"},
        {"name": "charles", "type": "str", "category": "variants"},
    ]

    ignored_fields = [
        {"name": "charles", "type": "str", "category": "variants"},
    ]

    assert len(sql.get_accepted_fields(fields, [])) == 2

    fields = [f["name"] for f in sql.get_accepted_fields(fields, ignored_fields)]

    assert "charles" not in fields
    assert "boby" in fields


def test_get_clean_variants():
    """Test if missing variant key are added"""
    variants = [{"chr": "chr3", "pos": 324234, "ref": "A", "alt": "C"}]
    variant = next(sql.get_clean_variants(variants))

    assert variant["is_snp"] == True


def test_alter_table_by_fields():
    conn = sql.get_sql_connection(":memory:")
    sql.create_database_schema(conn)
    fields = sql.get_table_columns(conn, "variants")

    new_fields = [{"name": "test", "type": "str", "category": "variants"}]
    sql.alter_table_from_fields(conn, new_fields)

    observed = sql.get_table_columns(conn, "variants")
    expected = fields + [i["name"] for i in new_fields]

    assert observed == expected


def test_import_reader():
    fd, filepath = tempfile.mkstemp()
    conn = sql.get_sql_connection(filepath)

    reader = FakeReader()
    sql.import_reader(conn, reader)


# def test_import_variants():
#     try:
#         os.remove("/tmp/cutetest.db")
#     except:
#         pass
#     conn = sql.get_sql_connection("/tmp/cutetest.db")
#     sql.create_database_schema(conn)
#     sql.insert_samples(conn, SAMPLES)

#     sql.insert_variants(conn, VARIANTS)
# sql.insert_variants(conn, VARIANTS_FOR_UPDATE)


# def test_insert_variants():
#     conn = sql.get_sql_connection(":memory:")
#     sql.create_database_schema(conn)

#     sql.insert_variants_async(conn, VARIANTS)


@pytest.fixture
def conn():
    """Initialize a memory DB with test data and return a connexion on this DB"""
    conn = sql.get_sql_connection(":memory:")

    assert sql.schema_exists(conn) == False

    sql.create_database_schema(conn)

    assert sql.schema_exists(conn) == True

    sql.alter_table(
        conn, "variants", [field for field in FIELDS if field["category"] == "variants"]
    )
    sql.alter_table(
        conn,
        "annotations",
        [field for field in FIELDS if field["category"] == "annotations"],
    )
    sql.alter_table(
        conn,
        "sample_has_variant",
        [field for field in FIELDS if field["category"] == "samples"],
    )

    sql.update_project(conn, {"name": "test", "reference": "hg19"})
    assert table_exists(conn, "projects"), "cannot create table projects"
    project_data = sql.get_project(conn)
    assert project_data["name"] == "test"
    assert project_data["reference"] == "hg19"

    assert table_exists(conn, "fields"), "cannot create table fields"

    sql.insert_fields(conn, copy.deepcopy(FIELDS))

    assert table_count(conn, "fields") == len(FIELDS), "cannot insert many fields"

    assert table_exists(conn, "selections"), "cannot create table selections"

    assert table_exists(conn, "annotations"), "cannot create table annotations"

    assert table_exists(conn, "samples"), "cannot create table samples"
    sql.insert_samples(conn, copy.deepcopy(SAMPLES))

    assert table_exists(conn, "variants"), "cannot create table variants"
    sql.insert_variants(conn, copy.deepcopy(VARIANTS))
    assert table_exists(conn, "wordsets"), "cannot create table sets"

    sql.create_table_tags(conn)
    assert table_exists(conn, "tags"), "cannot create table tags"

    return conn


@pytest.fixture
def variants_data():
    """Secured variants that will not be modified from a test to another"""
    return copy.deepcopy(VARIANTS)


@pytest.fixture
def kindly_wordset_fixture():
    """Yes its ugly but i don't know how to use a fixture in parametrize"""
    return kindly_wordset()


def kindly_wordset():
    """Return filepath + expected data of a word set that contains 4 genes"""
    fd, filepath = tempfile.mkstemp()
    data = ["gene1", "gene2", "KRAS", "BRCA1"]

    # Simulate a file with a list of genes (1 per line)
    with open(filepath, "w") as f_h:
        f_h.write("\n".join(data))

    os.close(fd)
    return filepath, data


def hasardous_wordset():
    """Return filepath + expected data of a word set that contains 1 gene
    and malformed biologistic data.

    Notes:
        Empty lines, whitespaces in line
    """
    fd, filepath = tempfile.mkstemp()
    data = ["gene2", "E.Micron", "xyz\r\n", "abc  def\tghi\t  \r\n"]

    # Simulate a file with a list of genes (1 per line)
    with open(filepath, "w") as f_h:
        f_h.write("\n".join(data))
    os.close(fd)
    return filepath, data[:2] + ["xyz"]


def print_table_for_debug(conn, table):
    print("\nTABLE:", table)
    cur = conn.cursor()
    with conn:
        cur.execute("SELECT * FROM " + table)
        for row in cur.fetchall():
            print(tuple(row))


################################################################################

# def test_update(conn):
#     #TODO: automate table update verification
#     for table in ("variants", "annotations", "samples", "sample_has_variant", "selections"):
#         print_table_for_debug(conn, table)
#     for x, y in sql.update_variants_async(conn,
#                             VARIANTS_FOR_UPDATE,
#                             total_variant_count=len(VARIANTS_FOR_UPDATE),
#                             yield_every=1):
#         print(x,y)
#     for table in ("variants", "annotations", "samples", "sample_has_variant", "selections"):
#         print_table_for_debug(conn, table)


def test_update_variants_counts(conn):

    sql.update_variants_counts(conn)

    samples = VARIANTS[0]["samples"]

    expected = {}
    expected["count_var"] = sum(sample["gt"] for sample in samples if sample["gt"] > 1)
    expected["count_het"] = sum(sample["gt"] for sample in samples if sample["gt"] == 1)
    expected["count_hom"] = sum(sample["gt"] for sample in samples if sample["gt"] == 2)
    expected["count_ref"] = sum(sample["gt"] for sample in samples if sample["gt"] == 0)

    observed = dict(
        conn.execute(
            "SELECT count_var, count_het, count_hom, count_ref FROM variants WHERE id = 1"
        ).fetchone()
    )

    assert expected == observed


def test_create_indexes(conn):

    VARIANT_IDX = ["dp"]
    ANN_IDX = ["gene"]
    SAMPLE_IDX = ["gt"]
    sql.create_indexes(
        conn,
        indexed_variant_fields=VARIANT_IDX,
        indexed_annotation_fields=ANN_IDX,
        indexed_sample_fields=SAMPLE_IDX,
    )

    # test if index exists
    idx = [
        re.sub(r"idx_\w+_", "", dict(idx)["name"])
        for idx in conn.execute("SELECT name FROM sqlite_master WHERE type='index'")
    ]

    assert len(set(VARIANT_IDX) & set(idx)) == len(VARIANT_IDX)
    assert len(set(ANN_IDX) & set(idx)) == len(ANN_IDX)
    assert len(set(SAMPLE_IDX) & set(idx)) == len(SAMPLE_IDX)


def test_list_indexes(conn: sqlite3.Connection):
    VARIANT_IDX = {"dp"}
    ANN_IDX = {"gene"}
    SAMPLE_IDX = {"gt"}
    sql.create_indexes(
        conn,
        indexed_variant_fields=VARIANT_IDX,
        indexed_annotation_fields=ANN_IDX,
        indexed_sample_fields=SAMPLE_IDX,
    )

    indexes = sql.get_indexed_fields(conn)

    indexed_fields = {"variants": [], "annotations": [], "samples": []}
    for cat, field in indexes:
        indexed_fields[cat].append(field)

    assert set(indexed_fields["variants"]) == set(VARIANT_IDX)
    assert set(indexed_fields["annotations"]) == set(ANN_IDX)
    assert set(indexed_fields["samples"]) == set(SAMPLE_IDX)


def test_remove_index(conn: sqlite3.Connection):
    VARIANT_IDX = {"dp", "extra1", "extra2"}
    ANN_IDX = {"gene", "transcript"}
    SAMPLE_IDX = {"gt", "dp"}

    sql.create_indexes(
        conn,
        indexed_variant_fields=VARIANT_IDX,
        indexed_annotation_fields=ANN_IDX,
        indexed_sample_fields=SAMPLE_IDX,
    )

    indexes = sql.get_indexed_fields(conn)
    # extra1 was inserted
    assert ("variants", "extra1") in indexes
    sql.remove_indexed_field(conn, "variants", "extra1")
    indexes = sql.get_indexed_fields(conn)
    # extra1 was removed
    assert ("variants", "extra1") not in indexes

    indexes = sql.get_indexed_fields(conn)
    # extra1 was inserted
    assert ("annotations", "transcript") in indexes
    sql.remove_indexed_field(conn, "annotations", "transcript")
    indexes = sql.get_indexed_fields(conn)
    # extra1 was removed
    assert ("annotations", "transcript") not in indexes

    indexes = sql.get_indexed_fields(conn)
    # extra1 was inserted
    assert ("samples", "gt") in indexes
    sql.remove_indexed_field(conn, "samples", "gt")
    indexes = sql.get_indexed_fields(conn)
    # extra1 was removed
    assert ("samples", "gt") not in indexes


@pytest.mark.parametrize("field", ["pos", "qual"])
def test_get_field_info(conn, field):
    # TODO ...
    metrics = ["min", "max", "median", "mean", "q1", "q3"]
    # stats = sql.get_field_info(conn, field, metrics)
    # TODO ....
    # assert sorted(list(stats.keys())) == sorted(metrics)

    # This test still needs improvement but at least kinda works...


def test_create_connexion(conn):
    assert conn is not None


def test_update_project(conn):

    project_data = sql.get_project(conn)

    assert project_data["name"] == "test"
    assert project_data["reference"] == "hg19"

    sql.update_project(conn, {"name": "test2", "extra": 324})
    project_data = sql.get_project(conn)
    assert project_data["name"] == "test2"
    assert project_data["reference"] == "hg19"
    assert project_data["extra"] == "324"

    assert sql.count_query(conn, "SELECT * FROM projects") == 3


def test_get_database_file_name():
    dbfile_name = tempfile.mkstemp()[1]
    conn = sql.get_sql_connection(dbfile_name)
    returned_file_name = sql.get_database_file_name(conn)
    assert dbfile_name == returned_file_name


def test_columns(conn):
    # Test if variant fields is in databases
    q = conn.execute("PRAGMA table_info(variants)")
    variant_fields = [record[1] for record in q]

    q = conn.execute("PRAGMA table_info(annotations)")
    annotation_fields = [record[1] for record in q]

    q = conn.execute("PRAGMA table_info(sample_has_variant)")
    sample_fields = [record[1] for record in q]

    for field in FIELDS:

        if field["category"] == "variants":
            assert field["name"] in variant_fields

        if field["category"] == "annotations":
            assert field["name"] in annotation_fields

        if field["category"] == "samples":
            assert field["name"] in sample_fields


def test_get_columns(conn):
    """Test getting columns of variants and annotations"""
    variant_cols = set(sql.get_table_columns(conn, "variants"))
    expected_cols = {i["name"] for i in FIELDS if i["category"] == "variants"}
    extra_cols = {
        i["name"] for i in sql.MANDATORY_FIELDS if i["category"] == "variants"
    }
    assert variant_cols == expected_cols.union(extra_cols)

    annot_cols = set(sql.get_table_columns(conn, "annotations"))
    expected_cols = {i["name"] for i in FIELDS if i["category"] == "annotations"}
    expected_cols.add("variant_id")
    # {'gene', 'transcript', 'variant_id'}
    assert annot_cols == expected_cols


def test_get_annotations(conn):
    """Compare annotations from DB with expected annotations for each variant

    Interrogation of `annotations` table.
    """

    for index, variant in enumerate(VARIANTS):
        read_tx = list(sql.get_annotations(conn, index + 1))[0]
        del read_tx["variant_id"]
        expected_tx = VARIANTS[index]["annotations"][0]

        assert read_tx == expected_tx


def test_get_sample_annotations_by_variant(conn):

    expected = [
        dict(i, valid=0, variant_id=1, sample_id=index + 1)
        for index, i in enumerate(VARIANTS[0]["samples"])
    ]
    observed = []
    for i in sql.get_sample_annotations_by_variant(conn, 1, fields=["gt", "dp"]):
        observed.append(i)

    assert expected == observed


def test_get_sample_annotations(conn, variants_data):
    """Compare sample annotations from DB with expected samples annotations

    Interrogation of `sample_has_variant` table
    """
    for variant_id, variant in enumerate(variants_data, 1):
        if "samples" in variant:
            for sample_id, sample in enumerate(variant["samples"], 1):
                result = sql.get_sample_annotations(conn, variant_id, sample_id)
                del result["sample_id"]
                del result["variant_id"]
                del result["classification"]
                del sample["name"]  # This field is in samples table
                assert result == sample


def test_get_fields(conn):
    """Test the correct insertion of fields in DB"""
    for index, f in enumerate(sql.get_fields(conn)):
        rowid = f.pop("id")
        assert f == FIELDS[index]
        assert index + 1 == rowid


def test_get_variants(conn):
    """More complexe query are actually tested from query builder"""

    fields = ["chr", "pos", "ref", "alt", "ann.gene"]

    for variant in sql.get_variants(conn, fields):
        print(variant)
        for field in fields:
            assert field in variant


def test_get_variant_as_group(conn):
    # TODO : make test better with different group_by
    # Currently, it only tests genes
    group_by = "gene"
    fields = ["chr", "pos", "ref", "alt", "ann.gene"]

    # Compute expected
    # Takes duplicate into account
    # This is ugly.. need to refactor
    expected_genes = Counter()
    for variant in VARIANTS:
        if "annotations" in variant:
            fields_to_count = set()
            for ann in variant["annotations"]:
                if "gene" in ann:
                    fields_to_count.add(ann[group_by])
            for g in fields_to_count:
                expected_genes[g] += 1

    observed_genes = dict(
        [
            (i["ann." + group_by], i["count"])
            for i in sql.get_variant_as_group(
                conn, "ann." + group_by, fields, "variants", {}
            )
        ]
    )

    assert observed_genes == expected_genes


def test_get_samples(conn):
    """Test default values of samples"""
    assert [sample["name"] for sample in sql.get_samples(conn)] == SAMPLES
    first_sample = list(sql.get_samples(conn))[0]

    # test default value
    assert first_sample["name"] == "sacha"
    assert first_sample["family_id"] == "fam"
    assert first_sample["father_id"] == 0
    assert first_sample["mother_id"] == 0
    assert first_sample["sex"] == 0
    assert first_sample["phenotype"] == 0


def test_update_samples(conn):
    """Test update procedure of a sample in DB (modify some of its field values)"""
    previous_sample = list(sql.get_samples(conn))[0]

    assert previous_sample["name"] == "sacha"
    assert previous_sample["id"] == 1
    # Update with info
    previous_sample["name"] = "maco"
    previous_sample["family_id"] = "fam2"
    previous_sample["father_id"] = 1
    previous_sample["mother_id"] = 1
    previous_sample["sex"] = 2
    previous_sample["phenotype"] = 2

    # Update the sample
    sql.update_sample(conn, previous_sample)

    # Get the updated sample
    edit_sample = list(sql.get_samples(conn))[0]
    # The sample in DB must be the same than the sample we modified above
    assert previous_sample == edit_sample


def test_update_variant(conn):
    """Test update procedure of a variant in DB (modify some of its field values)

    .. note:: exception si pas id, ajout comment
    """
    # Update the first variant data
    updated = {"id": 1, "ref": "A", "chr": "chrX"}
    sql.update_variant(conn, updated)

    inserted = sql.get_variant(conn, 1)

    assert inserted["ref"] == updated["ref"]
    assert inserted["chr"] == updated["chr"]


@pytest.mark.parametrize(
    "wordset",
    (kindly_wordset(), hasardous_wordset()),
    ids=["kindly_wordset", "hasardous_wordset"],
)
def test_insert_set_from_file(conn, wordset):
    """Test the insertion of gene names from file into the database

    Simulation of problematic data from biologists is made via hasardous_wordset
    """
    wordset_file, expected_data = wordset

    print("Expected data:", expected_data)

    sql.insert_wordset_from_file(conn, "test_wordset", wordset_file)

    # TODO: for now the one to many relation is not implemented
    # All records have the name of the set... awesome
    for record in conn.execute("SELECT * FROM wordsets").fetchall():
        record = dict(record)
        print("Found record:", record)
        assert record["name"] == "test_wordset"
        assert record["value"] in expected_data

    # os.remove(wordset_file)


def test_insert_set_from_list(conn):

    expected = set(["CFTR", "GJB2"])
    sql.insert_wordset_from_list(conn, "name", expected)
    observed = set(
        [i["value"] for i in conn.execute("SELECT * FROM wordsets").fetchall()]
    )

    assert expected == observed


def test_get_sets(conn, kindly_wordset_fixture):
    """Test get_wordsets: Word set group by results"""
    wordset_file, _ = kindly_wordset_fixture

    sql.insert_wordset_from_file(conn, "test_wordset", wordset_file)

    expected = [{"name": "test_wordset", "count": 4}]
    found = list(sql.get_wordsets(conn))

    assert expected == found

    os.remove(wordset_file)


@pytest.mark.parametrize(
    "wordset",
    (kindly_wordset(), hasardous_wordset()),
    ids=["kindly_wordset", "hasardous_wordset"],
)
def test_get_words_in_set(conn, wordset):
    """Test the query of gene names stored into a word set in DB

    Simulation of problematic data from biologists is made via hasardous_wordset
    """
    wordset_file, expected_data = wordset

    print("Expected data:", expected_data)

    sql.insert_wordset_from_file(conn, "test_wordset", wordset_file)

    found = set(sql.get_wordset_by_name(conn, "test_wordset"))

    assert set(expected_data) == found

    # os.remove(wordset_file)


def test_wordset_operation(conn):
    """Test wordset operation union, intersection and difference"""
    set1 = {"CFTR", "GJB2"}
    set2 = {"CFTR", "KRAS", "BRAF"}

    sql.insert_wordset_from_list(conn, "A", set1)
    sql.insert_wordset_from_list(conn, "B", set2)

    sql.insert_wordset_from_intersect(conn, "C", ["A", "B"])
    sql.insert_wordset_from_union(conn, "D", ["A", "B"])
    sql.insert_wordset_from_subtract(conn, "E", ["A", "B"])

    assert set(sql.get_wordset_by_name(conn, "C")) == set1 & set2
    assert set(sql.get_wordset_by_name(conn, "D")) == set1 | set2
    assert set(sql.get_wordset_by_name(conn, "E")) == set1 - set2


def test_selections(conn):
    """Test the creation of a full selection in "selection_has_variant"
    and "selections" tables; Test also the ON CASCADE deletion of rows in
    "selection_has_variant" when a selection is deleted.
    """

    # Create a selection that contains all 8 variants in the DB
    # (no filter on this list, via annotation table because this table is not
    # initialized here)
    query = """SELECT variants.id,chr,pos,ref,alt FROM variants
       LEFT JOIN annotations
        ON annotations.variant_id = variants.rowid"""

    # Create a new selection (a second one, since there is a default one during DB creation)
    ret = sql.insert_selection_from_sql(conn, query, "selection_name", count=None)
    assert ret == 2

    # Query the association table (variant_id, selection_id)
    data = conn.execute("SELECT * FROM selection_has_variant")
    expected = ((1, ret), (2, ret), (3, ret))
    record = tuple([tuple(i) for i in data])

    # Is the association table 'selection_has_variant' ok ?
    assert record == expected

    # Test ON CASCADE deletion
    cursor = conn.cursor()
    cursor.execute("DELETE FROM selections WHERE rowid = ?", str(ret))

    assert cursor.rowcount == 1

    # Now the table must be empty
    data = conn.execute("SELECT * FROM selection_has_variant")
    expected = tuple()
    record = tuple([tuple(i) for i in data])

    assert record == expected

    # Extra tests on transactions states
    assert conn.in_transaction
    conn.commit()
    assert not conn.in_transaction


# def test_selection_operation(conn):
#    """test set operations on selections
#    PS: try to handle precedence of operators"""
#
#    # Select all
#    query = """SELECT variants.id,chr,pos,ref,alt FROM variants"""
#    id_all = sql.create_selection_from_sql(conn, query, "all", count=None)
#
#    # Select only ref = C (4 variants)
#    query = """SELECT variants.id,chr,pos,ref,alt FROM variants WHERE ref='C'"""
#    id_A = sql.create_selection_from_sql(conn, query, "setA", count=None,)
#
#    # Select only alt = C (2 variants among setA)
#    query = """SELECT variants.id,chr,pos,ref,alt FROM variants WHERE alt='C'"""
#    id_B = sql.create_selection_from_sql(conn, query, "setB", count=None)
#
#    assert all((id_all, id_A, id_B))
#
#    selections = [selection["name"] for selection in sql.get_selections(conn)]
#
#    assert "setA" in selections
#    assert "setB" in selections
#    raise NotImplementedError

# sql.Selection.conn = conn

# All = sql.Selection.from_selection_id(id_all)
# A = sql.Selection.from_selection_id(id_A)
# B = sql.Selection.from_selection_id(id_B)

# # 8 - (4 & 2) = 8 - 2 = 6
# C = All - (B&A)
# # Query:
# # SELECT variant_id
# #    FROM selection_has_variant sv
# #     WHERE sv.selection_id = 2 EXCEPT SELECT * FROM (SELECT variant_id
# #    FROM selection_has_variant sv
# #     WHERE sv.selection_id = 4 INTERSECT SELECT variant_id
# #    FROM selection_has_variant sv
# #     WHERE sv.selection_id = 3)

# C.save("newset")

# print(A.sql_query)
# expected_number = 0
# for expected_number, variant in enumerate(conn.execute(A.sql_query), 1):
#     print(dict(variant))

# assert expected_number == 4

# print(B.sql_query)
# expected_number = 0
# for expected_number, variant in enumerate(conn.execute(B.sql_query), 1):
#     print(dict(variant))

# assert expected_number == 2

# print(C.sql_query)
# expected_number = 0
# for expected_number, variant in enumerate(conn.execute(C.sql_query), 1):
#     print(dict(variant))

# assert expected_number == 6

# selections = [selection["name"] for selection in sql.get_selections(conn)]
# "newset" in selections

# # (8 - 2) & 4 = 2
# C = (All - B) & A
# # Query:
# # SELECT * FROM (SELECT variant_id
# #        FROM selection_has_variant sv
# #         WHERE sv.selection_id = 2 EXCEPT SELECT variant_id
# #        FROM selection_has_variant sv
# #         WHERE sv.selection_id = 4 INTERSECT SELECT variant_id
# #        FROM selection_has_variant sv
# #         WHERE sv.selection_id = 3)
# print(C.sql_query)
# expected_number = 0
# for expected_number, variant in enumerate(conn.execute(C.sql_query), 1):
#     print(dict(variant))

# assert expected_number == 2


# ============ TEST VARIANTS QUERY


def test_get_one_variant(conn):
    """Test getting variant from variant_id

    .. note:: annotations and samples which are optional are not tested here
        => see :meth:`test_advanced_get_one_variant`
    """
    for variant_id, expected_variant in enumerate(VARIANTS, 1):
        found_variant = sql.get_variant(conn, variant_id)

        print(found_variant)

        print("found variant", found_variant)
        assert found_variant["id"] == variant_id

        for k, v in expected_variant.items():
            if k not in ("annotations", "samples"):
                print(k)
                assert found_variant[k] == expected_variant[k]


def test_advanced_get_one_variant(conn):
    """Test getting variant from variant_id

    .. note:: annotations and samples which are optional ARE tested here
    """
    for variant_id, expected_variant in enumerate(VARIANTS, 1):
        found_variant = sql.get_variant(
            conn, variant_id, with_annotations=True, with_samples=True
        )

        for extra_field in ("annotations", "samples"):

            assert isinstance(found_variant[extra_field], list), "Type not expected"

            for item in found_variant[extra_field]:
                # Remove variant_id and sample_id from sample/annotation before test
                if "variant_id" in item:
                    del item["variant_id"]

                if "sample_id" in item:
                    del item["sample_id"]

                if "classification" in item:
                    del item["classification"]

                if "comment" in item:
                    del item["comment"]

            if extra_field in found_variant and extra_field in expected_variant:
                assert found_variant[extra_field] == expected_variant[extra_field]


def test_selection_from_bedfile(conn):
    """Test the creation of a selection based on BED data

    .. note:: Please note that the bedreader **is not** tested here!
    """

    larger_string = """
        chr1 1    10   feature1  0 +
        chr1 50   60   feature2  0 -
        chr1 51 59 another_feature 0 +
    """
    # According to VARIANTS global variable with 3 variants (pos 10, 50 and 45)
    # 1: chr1, pos 1 to 10 => 1 variant concerned (pos 10)
    # 2: chr1, pos 50 to 60 => 1 variant concerned (pos 50)
    # 3: chr1, pos 51 to 59 => 0 variants

    bedtool = BedReader(larger_string)

    # Create a new selection (a second one, since there is a default one during DB creation)
    selection_name = "bedname"
    ret = sql.insert_selection_from_bed(conn, "variants", selection_name, bedtool)

    # Test last id of the selection
    assert ret == 2

    # Query the association table (variant_id, selection_id)
    data = conn.execute(
        "SELECT * FROM selection_has_variant WHERE selection_id = ?", (ret,)
    )
    # 2 variants (see above)
    # format: [(id variant, id selection),]
    expected = ((1, ret), (2, ret))
    record = tuple([tuple(i) for i in data])

    # Is the association table 'selection_has_variant' ok ?
    print("record:", record)
    assert record == expected

    bed_selection = [
        s for s in sql.get_selections(conn) if s["name"] == selection_name
    ][0]
    print("selection content", bed_selection)
    assert bed_selection["name"] == selection_name
    assert bed_selection["count"] == 2  # 2 variants retrieved


def test_selection_from_bedfile_and_subselection(conn):
    """Test the creation of a selection based on BED data

    .. note:: Please note that the bedreader **is not** tested here!
    """
    larger_string = """
        chr1 1    10   feature1  0 +
        chr1 50   60   feature2  0 -
        chr1 51 59 another_feature 0 +
    """
    # According to VARIANTS global variable with 3 variants (pos 10, 50 and 45)
    # 1: chr1, pos 1 to 10 => 1 variant concerned (pos 10)
    # 2: chr1, pos 50 to 60 => 1 variant concerned (pos 50)
    # 3: chr1, pos 51 to 59 => 0 variants
    bedtool = BedReader(larger_string)

    # Create now a sub selection => 2 variants (pos 10, 45)
    query = "SELECT variants.id,chr,pos,ref,alt FROM variants WHERE ref='G'"
    set_A_id = sql.insert_selection_from_sql(conn, query, "setA", count=None)
    # 2nd selection (1st is the default "variants")
    assert set_A_id == 2
    assert "setA" in list(s["name"] for s in sql.get_selections(conn))

    # 1: chr1, pos 1 to 10 => 1 remaining variant
    # 2: chr1, pos 50 to 60 => 0 variant
    # 3: chr1, pos 51 to 59 => 0 variant
    ret = sql.insert_selection_from_bed(conn, "setA", "sub_bedname", bedtool)
    # id of selection
    assert ret == 3

    data = conn.execute(
        "SELECT * FROM selection_has_variant WHERE selection_id = ?", (ret,)
    )
    expected = ((1, ret),)
    record = tuple([tuple(i) for i in data])
    assert record == expected


def test_sql_selection_operation(conn):
    """Test set operations on selections using SQL API

    .. Todo:: Only union is tested here test intersect and expect
        (intersect is tested in test_command)
    """
    cursor = conn.cursor()

    # Query the first default selection
    all_selection = cursor.execute("SELECT * FROM selections").fetchone()

    # {'id': 1, 'name': 'variants', 'count': 3, 'query': ''}
    print("all", dict(all_selection))
    # index 0: id in db
    assert all_selection[1] == "variants"
    assert all_selection[2] == len(VARIANTS)

    # Create a selection from sql
    query = "SELECT id, chr, pos FROM variants where alt = 'A' "
    sql.insert_selection_from_sql(conn, query, "test")

    # check if selection has been created
    assert "test" in [record["name"] for record in sql.get_selections(conn)]

    # Check if selection of variants returns same data than selection query
    selection_id = 2
    insert_data = cursor.execute(query).fetchall()

    read_data = cursor.execute(
        f"""
        SELECT variants.id, variants.chr, variants.pos FROM variants
        INNER JOIN selection_has_variant sv ON variants.rowid = sv.variant_id AND sv.selection_id = {selection_id}
        """
    ).fetchall()

    # set because, it can contains duplicate variants
    assert set(read_data) == set(insert_data)

    # TEST Unions
    query1 = "SELECT id, chr, pos FROM variants where alt = 'A' "  # 2 variants
    query2 = "SELECT id, chr, pos FROM variants where alt = 'C' "  # 1 variant

    union_query = sql.union_variants(query1, query2)
    print(union_query)
    selection_id = sql.insert_selection_from_sql(conn, union_query, "union_GT")
    print("union_GT selection id: ", selection_id)
    assert selection_id is not None
    record = cursor.execute(
        f"SELECT id, name FROM selections WHERE name = 'union_GT'"
    ).fetchone()
    print("Found record:", dict(record))
    selection_id = record[0]
    selection_name = record[1]
    assert selection_id == 3  # test if selection id equal 2 ( the first is "variants")
    assert selection_name == "union_GT"

    # Select statement from union_GT selection must contains only variant.alt G or T
    records = cursor.execute(
        f"""
        SELECT variants.chr, variants.pos, variants.ref, variants.alt FROM variants
        INNER JOIN selection_has_variant sv ON variants.rowid = sv.variant_id AND sv.selection_id = {selection_id}
        """
    ).fetchall()

    # {'chr': 'chr1', 'pos': 10, 'ref': 'G', 'alt': 'A'}
    # {'chr': 'chr1', 'pos': 50, 'ref': 'C', 'alt': 'C'}
    # {'chr': 'chr1', 'pos': 45, 'ref': 'G', 'alt': 'A'}
    for found_variants, record in enumerate(records, 1):
        print(dict(record))
        assert record["alt"] in ("A", "C")

    assert found_variants == 3


# def test_variants(conn):
#     """Test that we have all inserted variants in the DB"""

#     for i, record in enumerate(conn.execute("SELECT * FROM variants")):
#         record = list(record)[1:]  # omit id
#         expected_variant = VARIANTS[i]

#         # Check only variants, not annotations or samples
#         for not_wanted_key in ("annotations", "samples"):
#             if not_wanted_key in expected_variant:
#                 del expected_variant[not_wanted_key]

<<<<<<< HEAD
#         assert tuple(record) == tuple(expected_variant.values())

def test_get_sample_variant_classification_count(conn):
    value = sql.get_sample_variant_classification_count(conn, 1, 2)
    assert value == 0
    sql.update_sample_has_variant(conn, {"variant_id":1, "sample_id": 1, "classification": 2})
    value = sql.get_sample_variant_classification_count(conn, 1, 2)
    assert value == 1
=======
# assert tuple(record) == tuple(expected_variant.values())


def test_tags(conn):

    # Create tags

    expected = [
        {
            "name": "name",
            "category": "variants",
            "description": "a description",
            "color": "red",
        },
        {
            "name": "name2",
            "category": "variants",
            "description": "a description",
            "color": "red",
        },
        {
            "name": "name3",
            "category": "samples",
            "description": "a description",
            "color": "red",
        },
    ]

    for tag in expected:
        sql.insert_tag(
            conn,
            tag["name"],
            tag["category"],
            tag["description"],
            tag["color"],
        )

    # Get tags without id
    observed = [
        {k: v for k, v in tag.items() if k != "id"} for tag in sql.get_tags(conn)
    ]

    assert observed == expected
    sql.update_tag(conn, {"id": 1, "name": "newname"})
    assert sql.get_tag(conn, 1)["name"] == "newname"

    sql.remove_tag(conn, 1)
    assert len(sql.get_tags(conn)) == 2
>>>>>>> c78b1910
<|MERGE_RESOLUTION|>--- conflicted
+++ resolved
@@ -1164,8 +1164,6 @@
 #         for not_wanted_key in ("annotations", "samples"):
 #             if not_wanted_key in expected_variant:
 #                 del expected_variant[not_wanted_key]
-
-<<<<<<< HEAD
 #         assert tuple(record) == tuple(expected_variant.values())
 
 def test_get_sample_variant_classification_count(conn):
@@ -1174,53 +1172,3 @@
     sql.update_sample_has_variant(conn, {"variant_id":1, "sample_id": 1, "classification": 2})
     value = sql.get_sample_variant_classification_count(conn, 1, 2)
     assert value == 1
-=======
-# assert tuple(record) == tuple(expected_variant.values())
-
-
-def test_tags(conn):
-
-    # Create tags
-
-    expected = [
-        {
-            "name": "name",
-            "category": "variants",
-            "description": "a description",
-            "color": "red",
-        },
-        {
-            "name": "name2",
-            "category": "variants",
-            "description": "a description",
-            "color": "red",
-        },
-        {
-            "name": "name3",
-            "category": "samples",
-            "description": "a description",
-            "color": "red",
-        },
-    ]
-
-    for tag in expected:
-        sql.insert_tag(
-            conn,
-            tag["name"],
-            tag["category"],
-            tag["description"],
-            tag["color"],
-        )
-
-    # Get tags without id
-    observed = [
-        {k: v for k, v in tag.items() if k != "id"} for tag in sql.get_tags(conn)
-    ]
-
-    assert observed == expected
-    sql.update_tag(conn, {"id": 1, "name": "newname"})
-    assert sql.get_tag(conn, 1)["name"] == "newname"
-
-    sql.remove_tag(conn, 1)
-    assert len(sql.get_tags(conn)) == 2
->>>>>>> c78b1910
