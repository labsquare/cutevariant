--- conflicted
+++ resolved
@@ -28,12 +28,6 @@
 
 
 
-<<<<<<< HEAD
-=======
-
->>>>>>> 4e2f5a63
-
-
 # try:
 #     os.remove("/tmp/test.db")
 # except:
