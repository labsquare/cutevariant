# Standard imports
import argparse
import os
import sys
from functools import partial

# Custom imports
import progressbar
from columnar import columnar
from cutevariant.core import sql, vql, command
from cutevariant.core.readerfactory import create_reader
from cutevariant.core.querybuilder import *
from cutevariant import LOGGER


def display_sql_results(data, headers, *args, **kwargs):
    """Display SQL results in the console in tabulated format"""
    print(
        columnar(
            data,
            headers=headers,
            no_borders=True,
            **kwargs,
        )
    )


def display_query_status(query_result):
    """Display error status of a valid and executed VQL query

    Supported results of VQL commands: drop/import; create/set/bed

    Args:
        query_result(dict)
    """
    # Success for drop/import; id present for create/set/bed
    if query_result.get("success") or ("id" in query_result):
        print("Done")
    else:
        print("An error occured, there is no result, or there is nothing to do.")
    exit(1)


def create_db(args, conn):
    if not args.db:
        # Database file is not set:
        # The output file will be based on the name of the VCF one
        args.db = args.input + ".db"

    if os.path.exists(args.db):
        # Remove existing file
        os.remove(args.db)

    conn = sql.get_sql_connection(args.db)
    # if args.pedfile
    if conn:
        # TODO: bug ... max is not 100...

        with create_reader(args.input) as reader:
            sql.import_reader(conn, reader)

    print("Successfully created database!")


def show(args, conn):
    if args.table == "fields":
        display_sql_results(
            (i.values() for i in sql.get_fields(conn)),
            ["id", "name", "table", "type", "description"],
        )

    if args.table == "samples":
        display_sql_results((i.values() for i in sql.get_samples(conn)), ["id", "name"])

    if args.table == "selections":
        display_sql_results(
            (i.values() for i in sql.get_selections(conn)),
            ["id", "name", "variant_count"],
        )

    if args.table == "wordsets":
        display_sql_results((i.values() for i in sql.get_wordsets(conn)), ["id", "word_count"])


def remove(args, conn):
    for name in args.names:
        rows_removed = sql.delete_selection_by_name(conn, name)
        if rows_removed:
            print(f"Successfully removed {rows_removed} variants from selection {name}")
        else:
            print(f"Could not remove selection {name}")
    return 0


def select(args, conn):
    query = "".join(args.vql)
    vql_command = None

    # Test the VQL query
    try:
        cmd = vql.parse_one_vql(query)
    except (vql.textx.TextXSyntaxError, vql.VQLSyntaxError) as e:
        # Available attributes: e.message, e.line, e.col
        print("%s: %s, col: %d" % (e.__class__.__name__, e.message, e.col))
        print("For query:", query)
        return 1

    # Select command with redirection to selection
    if cmd["cmd"] == "select_cmd" and args.to_selection:
        vql_command = partial(
            command.create_cmd,
            conn,
            args.to_selection,
            source=cmd["source"],
            filters=cmd["filters"],
        )

    try:
        # Is it redundant with check_vql ?
        # No because we also execute SQL statement here
        if vql_command:
            ret = vql_command()
        else:
            ret = command.create_command_from_obj(conn, cmd)()
        if not isinstance(ret, dict):
            # For drop_cmd, import_cmd,
            ret = list(ret)
    except (sqlite3.DatabaseError, vql.VQLSyntaxError) as e:
        LOGGER.exception(e)
        return 1

    LOGGER.debug("SQL result: %s", ret)
    LOGGER.debug("VQL command: %s", cmd["cmd"])
    # Note: show_cmd is supported in a separated command option

    # Select command
    if cmd["cmd"] in ("select_cmd",) and not args.to_selection:
        display_sql_results((i.values() for i in ret), ["id"] + cmd["fields"])

    if cmd["cmd"] in ("drop_cmd", "import_cmd", "create_cmd", "set_cmd", "bed_cmd") or args.to_selection:
        # PS: to_selection is used to detect select_cmd with selection creation
        display_query_status(ret)

    return 0


def main():
    # noinspection PyTypeChecker
    parser = argparse.ArgumentParser(
        formatter_class=lambda prog: argparse.RawDescriptionHelpFormatter(prog),
        description="""
Cutevariant cli mode helps to run actions directly from command-line.\n
The env variable $CUTEVARIANT_DB can be used to define a database instead of
the arguments.""",
        epilog="""Examples:

    $ cutevariant-cli show --db my_database.db samples
    or
    $ export CUTEVARIANT_DB=my_database.db
    $ cutevariant-cli show samples""",
    )
    # Default log level: critical
    parser.add_argument(
        "-vv",
        "--verbose",
        nargs="?",
        default="error",
        choices=["debug", "info", "critical", "error", "warning"],
    )

    sub_parser = parser.add_subparsers(dest="subparser")

    # Common parser: Database file requirement #################################
    parent_parser = argparse.ArgumentParser(add_help=False)
    parent_parser.add_argument("--db", help="SQLite database. By default, $CUTEVARIANT_DB is used.")

    # Create DB parser #########################################################
    createdb_parser = sub_parser.add_parser(
        "createdb",
        help="Build a SQLite database from a vcf file",
        parents=[parent_parser],
        epilog="""Examples:

        $ cutevariant-cli createdb -i "examples/test.snpeff.vcf"
        """,
    )
    createdb_parser.add_argument("-i", "--input", help="VCF file path", required=True)
    createdb_parser.add_argument("-p", "--pedfile", help="A ped file describing the family relations between the samples.")
    createdb_parser.set_defaults(func=create_db)

    # Show parser ##############################################################
    show_parser = sub_parser.add_parser("show", help="Display table content", parents=[parent_parser])
    show_parser.add_argument(
        "table",
        choices=["fields", "selections", "samples", "wordsets"],
        help="Possible names of tables.",
    )
    show_parser.set_defaults(func=show)

    # Remove parser ############################################################
    remove_parser = sub_parser.add_parser("remove", help="remove selection", parents=[parent_parser])
    remove_parser.add_argument("names", nargs="+", help="Name(s) of selection(s).")
    remove_parser.set_defaults(func=remove)

    # VQL parser ###############################################################
    select_parser = sub_parser.add_parser(
        "exec",
        help="Execute a VQL statement.",
        parents=[parent_parser],
        formatter_class=argparse.RawDescriptionHelpFormatter,
        epilog="""Examples:

    $ cutevariant-cli exec "SELECT favorite,chr,pos,ref,alt FROM variants"
    or
    $ cutevariant-cli exec "SELECT chr,ref,alt FROM variants" -s myselection
    or
    $ cutevariant-cli exec "IMPORT WORDSETs 'examples/gene.txt' AS mygenes"
    or
    $ cutevariant-cli exec "DROP WORDSETS mygenes"
    or
    $ cutevariant-cli exec "CREATE myselection1 FROM variants WHERE gene = 'CHID1'"
    $ cutevariant-cli exec "CREATE myselection2 FROM variants WHERE gene = 'CICP23'"
    $ cutevariant-cli exec "CREATE myselection3 = myselection2 | myselection2"
    or
    $ cutevariant-cli exec "CREATE boby FROM variants INTERSECT 'examples/test.bed'"
    """,
    )
    select_parser.add_argument("vql", help="A VQL statement.")
    select_parser.add_argument(
        "-l",
        "--limit",
        help="Limit the number of lines in output.",
        type=int,
        default=100,
    )
    # select_parser.add_argument(
    #     "-g",
    #     "--group",
    #     action="store_true",
    #     help="Group SELECT query by...(chr,pos,ref,alt).",
    # )
    select_parser.add_argument("-s", "--to-selection", help="Save SELECT query into a selection name.")
    select_parser.set_defaults(func=select)

    # Set parser ###############################################################
    # set_parser = sub_parser.add_parser("set", help="Set variable", parents=[parent_parser])

    # Workaround for sphinx-argparse module that require the object parser
    # before the call of parse_args()
    if "html" in sys.argv:
        return parser
    args = parser.parse_args()

<<<<<<< HEAD
    LOGGER.setLevel(args.verbose.upper())
=======
    if len(sys.argv) == 1:
        parser.print_help(sys.stderr)
        sys.exit(1)

    # Set log level
    # _logger.setLevel(logging.DEBUG)
    log_level(args.verbose)

    # Create DB parser #########################################################
    if args.subparser == "createdb":
        if not args.db:
            # Database file is not set:
            # The output file will be based on the name of the VCF one
            args.db = args.input + ".db"

        if os.path.exists(args.db):
            # Remove existing file
            os.remove(args.db)

        conn = sql.get_sql_connection(args.db)
        if conn:
            # TODO: bug ... max is not 100...

            with create_reader(args.input) as reader:
                sql.import_reader(conn, reader)

        print("The database is successfully created!")
        exit()
>>>>>>> 1cce5af9

    # Prepare SQL connection on DB file
    if "CUTEVARIANT_DB" in os.environ:
        args.db = os.environ["CUTEVARIANT_DB"]

    elif not args.db and args.subparser != "createdb":
        print("You must specify a database file via $CUTEVARIANT_DB or --db argument")
        return 1

    # Init SQL connection
<<<<<<< HEAD
    # If there is still no db defined at this point, it should mean that we are using the 'createdb' subparser
    conn = None
    if args.db:
        conn = sql.get_sql_connection(args.db)
    return args.func(args, conn)
=======
    conn = sql.get_sql_connection(args.db)

    # Show parser ##############################################################
    if args.subparser == "show":
        if args.table == "fields":
            display_sql_results(
                (i.values() for i in sql.get_fields(conn)),
                ["id", "name", "table", "type", "description"],
            )

        if args.table == "samples":
            display_sql_results((i.values() for i in sql.get_samples(conn)), ["id", "name"])

        if args.table == "selections":
            display_sql_results(
                (i.values() for i in sql.get_selections(conn)),
                ["id", "name", "variant_count"],
            )

        if args.table == "wordsets":
            display_sql_results((i.values() for i in sql.get_wordsets(conn)), ["id", "word_count"])

    # Remove parser ############################################################
    if args.subparser == "remove":
        for name in args.names:
            sql.delete_selection_by_name(conn, name)

    # VQL parser ###############################################################
    if args.subparser == "exec":
        query = "".join(args.vql)
        vql_command = None

        # Test the VQL query
        try:
            cmd = vql.parse_one_vql(query)
        except (vql.textx.TextXSyntaxError, vql.VQLSyntaxError) as e:
            # Available attributes: e.message, e.line, e.col
            print("%s: %s, col: %d" % (e.__class__.__name__, e.message, e.col))
            print("For query:", query)
            exit(0)

        # Select command with redirection to selection
        if cmd["cmd"] == "select_cmd" and args.to_selection:
            vql_command = partial(
                command.create_cmd,
                conn,
                args.to_selection,
                source=cmd["source"],
                filters=cmd["filters"],
            )

        try:
            # Is it redundant with check_vql ?
            # No because we also execute SQL statement here
            if vql_command:
                ret = vql_command()
            else:
                ret = command.create_command_from_obj(conn, cmd)()
            if not isinstance(ret, dict):
                # For drop_cmd, import_cmd,
                ret = list(ret)
        except (sqlite3.DatabaseError, vql.VQLSyntaxError) as e:
            LOGGER.exception(e)
            exit(0)

        LOGGER.debug("SQL result: %s", ret)
        LOGGER.debug("VQL command: %s", cmd["cmd"])
        # Note: show_cmd is supported in a separated command option

        # Select command
        if cmd["cmd"] in ("select_cmd",) and not args.to_selection:
            display_sql_results((i.values() for i in ret), ["id"] + cmd["fields"])
            exit(1)

        if (
            cmd["cmd"] in ("drop_cmd", "import_cmd", "create_cmd", "set_cmd", "bed_cmd")
            or args.to_selection
        ):
            # PS: to_selection is used to detect select_cmd with selection creation
            display_query_status(ret)
>>>>>>> 1cce5af9


if __name__ == "__main__":
    exit(main())<|MERGE_RESOLUTION|>--- conflicted
+++ resolved
@@ -137,7 +137,10 @@
     if cmd["cmd"] in ("select_cmd",) and not args.to_selection:
         display_sql_results((i.values() for i in ret), ["id"] + cmd["fields"])
 
-    if cmd["cmd"] in ("drop_cmd", "import_cmd", "create_cmd", "set_cmd", "bed_cmd") or args.to_selection:
+    if (
+        cmd["cmd"] in ("drop_cmd", "import_cmd", "create_cmd", "set_cmd", "bed_cmd")
+        or args.to_selection
+    ):
         # PS: to_selection is used to detect select_cmd with selection creation
         display_query_status(ret)
 
@@ -185,11 +188,15 @@
         """,
     )
     createdb_parser.add_argument("-i", "--input", help="VCF file path", required=True)
-    createdb_parser.add_argument("-p", "--pedfile", help="A ped file describing the family relations between the samples.")
+    createdb_parser.add_argument(
+        "-p", "--pedfile", help="A ped file describing the family relations between the samples."
+    )
     createdb_parser.set_defaults(func=create_db)
 
     # Show parser ##############################################################
-    show_parser = sub_parser.add_parser("show", help="Display table content", parents=[parent_parser])
+    show_parser = sub_parser.add_parser(
+        "show", help="Display table content", parents=[parent_parser]
+    )
     show_parser.add_argument(
         "table",
         choices=["fields", "selections", "samples", "wordsets"],
@@ -198,7 +205,9 @@
     show_parser.set_defaults(func=show)
 
     # Remove parser ############################################################
-    remove_parser = sub_parser.add_parser("remove", help="remove selection", parents=[parent_parser])
+    remove_parser = sub_parser.add_parser(
+        "remove", help="remove selection", parents=[parent_parser]
+    )
     remove_parser.add_argument("names", nargs="+", help="Name(s) of selection(s).")
     remove_parser.set_defaults(func=remove)
 
@@ -239,7 +248,9 @@
     #     action="store_true",
     #     help="Group SELECT query by...(chr,pos,ref,alt).",
     # )
-    select_parser.add_argument("-s", "--to-selection", help="Save SELECT query into a selection name.")
+    select_parser.add_argument(
+        "-s", "--to-selection", help="Save SELECT query into a selection name."
+    )
     select_parser.set_defaults(func=select)
 
     # Set parser ###############################################################
@@ -251,38 +262,7 @@
         return parser
     args = parser.parse_args()
 
-<<<<<<< HEAD
     LOGGER.setLevel(args.verbose.upper())
-=======
-    if len(sys.argv) == 1:
-        parser.print_help(sys.stderr)
-        sys.exit(1)
-
-    # Set log level
-    # _logger.setLevel(logging.DEBUG)
-    log_level(args.verbose)
-
-    # Create DB parser #########################################################
-    if args.subparser == "createdb":
-        if not args.db:
-            # Database file is not set:
-            # The output file will be based on the name of the VCF one
-            args.db = args.input + ".db"
-
-        if os.path.exists(args.db):
-            # Remove existing file
-            os.remove(args.db)
-
-        conn = sql.get_sql_connection(args.db)
-        if conn:
-            # TODO: bug ... max is not 100...
-
-            with create_reader(args.input) as reader:
-                sql.import_reader(conn, reader)
-
-        print("The database is successfully created!")
-        exit()
->>>>>>> 1cce5af9
 
     # Prepare SQL connection on DB file
     if "CUTEVARIANT_DB" in os.environ:
@@ -293,94 +273,11 @@
         return 1
 
     # Init SQL connection
-<<<<<<< HEAD
     # If there is still no db defined at this point, it should mean that we are using the 'createdb' subparser
     conn = None
     if args.db:
         conn = sql.get_sql_connection(args.db)
     return args.func(args, conn)
-=======
-    conn = sql.get_sql_connection(args.db)
-
-    # Show parser ##############################################################
-    if args.subparser == "show":
-        if args.table == "fields":
-            display_sql_results(
-                (i.values() for i in sql.get_fields(conn)),
-                ["id", "name", "table", "type", "description"],
-            )
-
-        if args.table == "samples":
-            display_sql_results((i.values() for i in sql.get_samples(conn)), ["id", "name"])
-
-        if args.table == "selections":
-            display_sql_results(
-                (i.values() for i in sql.get_selections(conn)),
-                ["id", "name", "variant_count"],
-            )
-
-        if args.table == "wordsets":
-            display_sql_results((i.values() for i in sql.get_wordsets(conn)), ["id", "word_count"])
-
-    # Remove parser ############################################################
-    if args.subparser == "remove":
-        for name in args.names:
-            sql.delete_selection_by_name(conn, name)
-
-    # VQL parser ###############################################################
-    if args.subparser == "exec":
-        query = "".join(args.vql)
-        vql_command = None
-
-        # Test the VQL query
-        try:
-            cmd = vql.parse_one_vql(query)
-        except (vql.textx.TextXSyntaxError, vql.VQLSyntaxError) as e:
-            # Available attributes: e.message, e.line, e.col
-            print("%s: %s, col: %d" % (e.__class__.__name__, e.message, e.col))
-            print("For query:", query)
-            exit(0)
-
-        # Select command with redirection to selection
-        if cmd["cmd"] == "select_cmd" and args.to_selection:
-            vql_command = partial(
-                command.create_cmd,
-                conn,
-                args.to_selection,
-                source=cmd["source"],
-                filters=cmd["filters"],
-            )
-
-        try:
-            # Is it redundant with check_vql ?
-            # No because we also execute SQL statement here
-            if vql_command:
-                ret = vql_command()
-            else:
-                ret = command.create_command_from_obj(conn, cmd)()
-            if not isinstance(ret, dict):
-                # For drop_cmd, import_cmd,
-                ret = list(ret)
-        except (sqlite3.DatabaseError, vql.VQLSyntaxError) as e:
-            LOGGER.exception(e)
-            exit(0)
-
-        LOGGER.debug("SQL result: %s", ret)
-        LOGGER.debug("VQL command: %s", cmd["cmd"])
-        # Note: show_cmd is supported in a separated command option
-
-        # Select command
-        if cmd["cmd"] in ("select_cmd",) and not args.to_selection:
-            display_sql_results((i.values() for i in ret), ["id"] + cmd["fields"])
-            exit(1)
-
-        if (
-            cmd["cmd"] in ("drop_cmd", "import_cmd", "create_cmd", "set_cmd", "bed_cmd")
-            or args.to_selection
-        ):
-            # PS: to_selection is used to detect select_cmd with selection creation
-            display_query_status(ret)
->>>>>>> 1cce5af9
 
 
 if __name__ == "__main__":
