--- conflicted
+++ resolved
@@ -43,15 +43,11 @@
 ;
 
 ShowCmd:
-<<<<<<< HEAD
-	'SHOW' source=ID
-=======
 	'SHOW' feature=ID
 ;
 
 ImportCmd:
 	'IMPORT' feature=ID path=STRING 'AS' name=ID
->>>>>>> 5e4d10c1
 ;
 
 //################################## Set Operation ###################
