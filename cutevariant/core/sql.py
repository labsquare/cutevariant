"""Module to bring together all the SQL related functions

    To read and write the sqlite database with the schema described here.

    There are 4 resources in the databases : 

    - variants ( variant table and annotations)
    - samples 
    - fields
    - wordsets 
    - selections

    Each CRUD operations respect the following naming : 

    - get_fields(conn, ...)
    - get_field(conn, id)
    - insert_fields(generator) # Insert new elements 
    - insert_field(id) # Insert one elements 
    - delete_fields(generator) # Remove many fields 
    - delete_field(id) # remove a field 
    - update_fields(generator) # update fields 
    - update_field() 


    get_variant(id)   #   récupérer un variant
    get_variants(**option) # récupérer des variants 

    insert_variants({}) # Insert many variants 

    insert_variants([sdf]) # 


    insert_variants_async() # async




    update_variant(variant)  # Update un variant
    update_variants(id, variants) # update des variants 

    delete_selection() ==> 

    delete_selection_by_name()  ==> 


    delete_selection({"id": 34})

    delete_selection(id=23)

    delete_selection(name="324")
    delete_selection({name:"3324"})



    remove_variant(id)

    The module contains also QueryBuilder class to build complexe variant query based
    on filters, columns and selections.

    Example::

        # Read sample table information
        from cutevariant.core import sql
        conn = sql.get_sql_connection("project.db")
        sql.get_samples(conn)

        # Build a variant query
        from cutevariant.core import sql
        conn = sql.get_sql_connection("project.db")
        builder = QueryBuilder(conn)
        builder.columns = ["chr","pos","ref","alt"]
        print(builder.sql())

Attributes:
    delete_selection_by_name (TYPE): Description
    delete_set_by_name (TYPE): Description

"""

# Standard imports
import sqlite3
from collections import defaultdict
import re
import logging
from sqlite3.dbapi2 import DatabaseError
import typing
from pkg_resources import parse_version
from functools import partial, lru_cache
import itertools as it
import numpy as np
import json
import os

from typing import List, Callable, Iterable

# Custom imports
import cutevariant.commons as cm
import cutevariant.core.querybuilder as qb
from cutevariant.core.sql_aggregator import StdevFunc
from cutevariant.core.reader import AbstractReader
from cutevariant.core.writer import AbstractWriter
from cutevariant.core.reader.pedreader import PedReader

from cutevariant import LOGGER


PYTHON_TO_SQLITE = {
    "None": "NULL",
    "int": "INTEGER",
    "float": "REAL",
    "str": "TEXT",
    "bytes": "BLOB",
    "bool": "INTEGER",
}

SQLITE_TO_PYTHON = {
    "NULL": "None",
    "INTEGER": "int",
    "REAL": "float",
    "TEXT": "str",
    "BLOB": "bytes",
}

MANDATORY_FIELDS = [
    {
        "name": "chr",
        "type": "str",
        "category": "variants",
        "constraint": "DEFAULT 'unknown'",
        "description": "chromosom name",
    },
    {
        "name": "pos",
        "type": "int",
        "category": "variants",
        "constraint": "DEFAULT -1",
        "description": "variant position",
    },
    {
        "name": "ref",
        "type": "str",
        "category": "variants",
        "constraint": "DEFAULT 'N'",
        "description": "reference allele",
    },
    {
        "name": "alt",
        "type": "str",
        "category": "variants",
        "constraint": "DEFAULT 'N'",
        "description": "alternative allele",
    },
    {
        "name": "favorite",
        "type": "bool",
        "category": "variants",
        "constraint": "DEFAULT 0",
        "description": "favorite tag",
    },
    {
        "name": "comment",
        "type": "str",
        "category": "variants",
        "description": "comment of variant",
    },
    {
        "name": "classification",
        "type": "int",
        "category": "variants",
        "constraint": "DEFAULT 0",
        "description": "ACMG score",
    },
    {
        "name": "tags",
        "type": "str",
        "category": "variants",
<<<<<<< HEAD
        "description": "list of  tags ",
        "constraint": "DEFAULT ''",
=======
        "constraint": "DEFAULT ''",
        "description": "list of tags ",
>>>>>>> 91ea8092
    },
    {
        "name": "count_hom",
        "type": "int",
        "constraint": "DEFAULT 0",
        "category": "variants",
        "description": "Number of homozygous genotypes (1/1)",
    },
    {
        "name": "count_het",
        "type": "int",
        "constraint": "DEFAULT 0",
        "category": "variants",
        "description": "Number of heterozygous genotypes (0/1)",
    },
    {
        "name": "count_ref",
        "type": "int",
        "constraint": "DEFAULT 0",
        "category": "variants",
        "description": "Number of homozygous genotypes (0/0)",
    },
    {
        "name": "count_var",
        "type": "int",
        "constraint": "DEFAULT 0",
        "category": "variants",
        "description": "Number of variants (not 0/0)",
    },
    {
        "name": "freq_var",
        "type": "float",
        "constraint": "DEFAULT 0",
        "category": "variants",
        "description": "Frequency of variants for samples with genotypes (0/1 and 1/1)",
    },
    {
        "name": "freq_var_full",
        "type": "float",
        "constraint": "DEFAULT 0",
        "category": "variants",
        "description": "Frequency of variants for all samples",
    },
    {
        "name": "control_count_hom",
        "type": "int",
        "constraint": "DEFAULT 0",
        "category": "variants",
        "description": "Number of homozygous genotypes (0/0) in control",
    },
    {
        "name": "control_count_het",
        "type": "int",
        "constraint": "DEFAULT 0",
        "category": "variants",
        "description": "Number of homozygous genotypes (1/1) in control",
    },
    {
        "name": "control_count_ref",
        "type": "int",
        "constraint": "DEFAULT 0",
        "category": "variants",
        "description": "Number of heterozygous genotypes (1/0) in control",
    },
    {
        "name": "case_count_hom",
        "type": "int",
        "category": "variants",
        "constraint": "DEFAULT 0",
        "description": "Number of homozygous genotypes (1/1) in case",
    },
    {
        "name": "case_count_het",
        "type": "int",
        "category": "variants",
        "constraint": "DEFAULT 0",
        "description": "Number of heterozygous genotypes (1/0) in case",
    },
    {
        "name": "case_count_ref",
        "type": "int",
        "category": "variants",
        "constraint": "DEFAULT 0",
        "description": "Number of homozygous genotypes (0/0) in case",
    },
    {
        "name": "is_indel",
        "type": "bool",
        "constraint": "DEFAULT 0",
        "category": "variants",
        "description": "True if variant is an indel",
    },
    {
        "name": "is_snp",
        "type": "bool",
        "constraint": "DEFAULT 0",
        "category": "variants",
        "description": "True if variant is a snp",
    },
    {
        "name": "annotation_count",
        "type": "int",
        "constraint": "DEFAULT 0",
        "category": "variants",
        "description": "Number of transcript",
    },
    ## SAMPLES
    {
        "name": "classification",
        "type": "int",
        "constraint": "DEFAULT 0",
        "category": "samples",
        "description": "classification",
    },
    {
        "name": "gt",
        "type": "int",
        "constraint": "DEFAULT -1",
        "category": "samples",
        "description": "Genotype",
    },
]


# ==================================================
#
#  SQL HELPER
#
# ===================================================


def get_sql_connection(filepath: str) -> sqlite3.Connection:
    """Open a SQLite database and return the connection object

    Args:
        filepath (str): sqlite filepath

    Returns:
        sqlite3.Connection: Sqlite3 Connection
            The connection is initialized with `row_factory = Row`.
            So all results are accessible via indexes or keys.
            The connection also supports
            - REGEXP function
            - DESCRIBE_QUANT aggregate
    """

    # CUSTOM TYPE

    connection = sqlite3.connect(filepath)
    # Activate Foreign keys
    connection.execute("PRAGMA foreign_keys = ON")
    connection.row_factory = sqlite3.Row
    foreign_keys_status = connection.execute("PRAGMA foreign_keys").fetchone()[0]
    LOGGER.debug("get_sql_connection:: foreign_keys state: %s", foreign_keys_status)
    assert foreign_keys_status == 1, "Foreign keys can't be activated :("

    # Create function for SQLite
    def regexp(expr, item):
        # Need to cast item to str... costly
        return re.search(expr, str(item)) is not None

    connection.create_function("REGEXP", 2, regexp)
    connection.create_aggregate("STD", 1, StdevFunc)

    if LOGGER.getEffectiveLevel() == logging.DEBUG:
        # Enable tracebacks from custom functions in DEBUG mode only
        sqlite3.enable_callback_tracebacks(True)

    connection.set_trace_callback(lambda x: LOGGER.debug("[SQLITE]: " + x))

    return connection


def get_database_file_name(conn: sqlite3.Connection) -> str:
    """Return sqlite filename name

    Args:
        conn (sqlite3.Connection): Sqlite3 connection

    Returns:
        str: Path of the salite database
    """
    return conn.execute("PRAGMA database_list").fetchone()["file"]


def schema_exists(conn: sqlite3.Connection) -> bool:
    """Return if databases schema has been created

    Args:
        conn (sqlite3.Connection): Description

    Returns:
        bool
    """
    query = "SELECT count(*) FROM sqlite_master WHERE type = 'table'"
    return conn.execute(query).fetchone()[0] > 0


def table_exists(conn: sqlite3.Connection, name: str) -> bool:
    """Return True if table exists

    Args:
        conn (sqlite3.Connection): Sqlite3 connection
        name (str): Table name

    Returns:
        bool: True if table exists
    """
    c = conn.cursor()
    c.execute(f"SELECT name FROM sqlite_master WHERE name = '{name}'")
    return c.fetchone() != None


def drop_table(conn, table_name: str):
    """Drop the given table

    Args:
        conn (sqlite3.connection): Sqlite3 connection
        table_name (str): sqlite table name
    """
    cursor = conn.cursor()
    cursor.execute(f"DROP TABLE IF EXISTS {table_name}")
    conn.commit()


def clear_table(conn: sqlite3.Connection, table_name: str):
    """Clear content of the given table

    Args:
        conn (sqlite3.Connection): Sqlite3 Connection
        table_name (str): sqlite table name
    """
    cursor = conn.cursor()
    cursor.execute(f"DELETE  FROM {table_name}")
    conn.commit()


def get_table_columns(conn: sqlite3.Connection, table_name: str):
    """Return the list of columns for the given table

    Args:
        conn (sqlite3.Connection): Sqlite3 Connection
        table_name (str): sqlite table name

    Returns:
        Columns description from table_info
        ((0, 'chr', 'str', 0, None, 1 ... ))

    References:
        used by async_insert_many_variants() to build queries with placeholders
    """
    return [
        c[1] for c in conn.execute(f"pragma table_info({table_name})") if c[1] != "id"
    ]


def alter_table(conn: sqlite3.Connection, table_name: str, fields: list):
    """Add new columns to a table

    Args:
        conn (sqlite3.Connection)
        table_name (str): sql table name
        fields (list): list of dict with name and type.
    """
    for field in fields:

        name = field["name"]
        p_type = field["type"]
        s_type = PYTHON_TO_SQLITE.get(p_type, "TEXT")
        constraint = field.get("constraint", "")
        sql = f"ALTER TABLE {table_name} ADD COLUMN `{name}` {s_type} {constraint}"

        try:
            conn.execute(sql)

        except sqlite3.OperationalError as e:
            LOGGER.error(e)

    conn.commit()


def alter_table_from_fields(conn: sqlite3.Connection, fields: list):
    """Alter tables from fields description

    Args:
        conn (sqlite3.Connection): sqlite databases
        fields (list): list if Fields {"name":"chr","type":"str","category":"variants"}
    """

    # Tables to alters
    tables = ["variants", "annotations", "sample_has_variant"]

    # If shema exists, create database shema
    if not schema_exists(conn):
        LOGGER.error("CANNOT ALTER TABLE. NO SCHEMA AVAILABLE")
        return

    for table in tables:

        category = "samples" if table == "sample_has_variant" else table

        # Get local columns names
        local_col_names = set(get_table_columns(conn, table))

        # get new fields which are not in local
        new_fields = [
            i
            for i in fields
            if i["category"] == category and i["name"] not in local_col_names
        ]

        if new_fields:
            alter_table(conn, table, new_fields)


def count_query(conn: sqlite3.Connection, query: str) -> int:
    """Count elements from the given query or table

    Args:
        conn (sqlite3.Connection): Sqlite3.Connection
        query (str): SQL Query

    Returns:
        int: count of records
    """
    return conn.execute(f"SELECT COUNT(*) as count FROM ({query})").fetchone()[0]


# Helper functions. TODO: move them somewhere more relevant


def clear_lru_cache():
    pass
    # get_fields.cache_clear()
    # get_field_by_category.cache_clear()


# Statistical data


def get_stats_info(conn, field, source="variants", filters={}):
    pass


def get_field_info(conn, field, source="variants", filters={}, metrics=["mean", "std"]):
    """
    Returns statistical metrics for column field in conn
    metrics is the list of statistical metrics you'd like to retrieve, among:
    count,mean,std,min,q1,median,q3,max

    For the metrics, you can also specify your own as a tuple by following the following format:

    (metric_name,callable) where callable takes a numpy array and metric_name will be the key in the result
    dictionnary. Example:

    ("standard error",lambda array:np.std(array)/np.sqrt(len(array)))

    The returned dict is in the form:
    {
        "mean" : 42,
        "min" : 5,
        "max" : 1000
        "arbitrary_metric":15
    }
    It WILL and SHOULD change in the future
    """

    # metrics are literals, not column names, so add some single quotes to tell SQL

    # TODO :

    metric_functions = {
        "count": len,
        "mean": np.mean,
        "std": np.std,
        "min": lambda ar: np.quantile(ar, 0.0),
        "q1": lambda ar: np.quantile(ar, 0.25),
        "median": lambda ar: np.quantile(ar, 0.5),
        "q3": lambda ar: np.quantile(ar, 0.75),
        "max": lambda ar: np.quantile(ar, 1.0),
    }

    conn.row_factory = None
    query = qb.build_sql_query(conn, [field], source, filters, limit=None)

    data = [i[0] for i in conn.execute(query)]

    results = {}
    for metric in metrics:
        if metric in metric_functions:
            value = metric_functions[metric](data)
            results[metric] = value

        if isinstance(metric, tuple) and len(metric) == 2:
            metric_name, metric_func = metric
            if callable(metric_func):
                value = metric_func(data)
                results[metric_name] = value

    conn.row_factory = sqlite3.Row

    return results


def get_indexed_fields(conn: sqlite3.Connection) -> List[tuple]:
    """Returns, for this connection, a list of indexed fields
    Each element of the returned list is a tuple of (category,field_name)

    Args:
        conn (sqlite3.Connection): Sqlite3 connection

    Returns:
        List[tuple]: (category, field_name) of all the indexed fields
    """
    indexed_fields = [
        dict(res)["name"]
        for res in conn.execute("SELECT name FROM sqlite_master WHERE type='index'")
    ]
    result = []
    find_indexed = re.compile(r"idx_(variants|annotations|samples)_(.+)")
    for index in indexed_fields:
        matches = find_indexed.findall(index)
        if matches and len(matches[0]) == 2:
            category, field_name = matches[0]
            result.append((category, field_name))
    return result


def remove_indexed_field(conn: sqlite3.Connection, category: str, field_name: str):
    conn.execute(f"DROP INDEX IF EXISTS idx_{category}_{field_name}")
    conn.commit()


def create_indexes(
    conn: sqlite3.Connection,
    indexed_variant_fields: list = None,
    indexed_annotation_fields: list = None,
    indexed_sample_fields: list = None,
    progress_callback: Callable = None,
):
    """Create extra indexes on tables

    Args:
        conn (sqlite3.Connection): Sqlite3 Connection

    Note:
        This function must be called after batch insertions.
        You should use this function instead of individual functions.

    """

    if progress_callback:
        progress_callback("Create selection index ")

    create_selections_indexes(conn)

    if progress_callback:
        progress_callback("Create variants index ")

    create_variants_indexes(conn, indexed_variant_fields)

    if progress_callback:
        progress_callback("Create samples index ")

    create_samples_indexes(conn, indexed_sample_fields)

    try:
        # Some databases have not annotations table
        if progress_callback:
            progress_callback("Create annotation index  ")
        create_annotations_indexes(conn, indexed_annotation_fields)

    except sqlite3.OperationalError as e:
        LOGGER.debug("create_indexes:: sqlite3.%s: %s", e.__class__.__name__, str(e))


def get_clean_fields(fields: Iterable[dict] = None) -> Iterable[dict]:
    """Helper function to add missing fields from MANDATORY FIELDS

    if Not fields specified, it will returns only mandatory fields

    Args:
        fields (Iterable[dict]): list of fields

    Yields:
        Iterable[dict]: list of fields
    """

    if fields is None:
        fields = []

    required_fields = {(f["category"], f["name"]): f for f in MANDATORY_FIELDS}
    input_fields = {(f["category"], f["name"]): f for f in fields}

    required_fields.update(input_fields)

    for field in required_fields.values():
        yield field


def get_accepted_fields(
    fields: Iterable[dict], ignored_fields: Iterable[dict]
) -> Iterable[dict]:
    """Helper function to get fields without ignored fields

    Args:
        fields (Iterable[dict])
        ignored_fields (Iterable[dict])
    """

    ignored_keys = {(f["category"], f["name"]) for f in ignored_fields}
    return list(
        filter(lambda x: (x["category"], x["name"]) not in ignored_keys, fields)
    )


def get_clean_variants(variants: Iterable[dict]) -> Iterable[dict]:
    """Helper function to get variant without missing fields

    Args:
        variants (Iterable[dict]): list of variant

    Yields:
        Iterable[dict]: list of variants
    """

    # Build default variant with mandatory keys
    # default_variant = {
    #     f["name"]: None for f in MANDATORY_FIELDS if f["category"] == "variants"
    # }

    for variant in variants:
        variant["is_indel"] = len(variant["ref"]) != len(variant["alt"])
        variant["is_snp"] = len(variant["ref"]) == len(variant["alt"])
        variant["annotation_count"] = (
            len(variant["annotations"]) if "annotations" in variant else 0
        )

        yield variant


# ==================================================
#
#  CRUD Operation
#
# ===================================================

## Project table =============================================================


def create_table_project(conn: sqlite3.Connection):
    """Create the table "projects" and insert project name and reference genome
    Args:
        conn (sqlite3.Connection): Sqlite3 Connection
        project (dict): A key value dict. Should contains project_name and reference.
    """

    conn.execute("CREATE TABLE projects (key TEXT PRIMARY KEY, value TEXT)")
    conn.commit()


def update_project(conn: sqlite3.Connection, project: dict):
    """Update project

    Args:
        conn (sqlite3.Connection): Sqlite3 Connection
        project (dict): Description
    """
    conn.executemany(
        "INSERT OR REPLACE INTO projects (key, value) VALUES (?, ?)",
        list(project.items()),
    )
    conn.commit()


def get_project(conn: sqlite3.Connection) -> dict:
    """Get project

    Args:
        conn (sqlite3.Connection): Sqlite3 Connection

    Returns:
        dict: Project information as key:value dictionnary
    """
    g = (dict(data) for data in conn.execute("SELECT key, value FROM projects"))
    return {data["key"]: data["value"] for data in g}


## metadatas table =============================================================


def create_table_metadatas(conn: sqlite3.Connection):
    """Create table metdatas

    Args:
        conn (sqlite3.Connection): Sqlite3 Connection
    """

    conn.execute("CREATE TABLE metadatas (key TEXT PRIMARY KEY, value TEXT)")


def update_metadatas(conn: sqlite3.Connection, metadatas: dict):
    """Populate metadatas with a key/value dictionnaries

    Args:
        conn (sqlite3.Connection): Sqlite3 Connection
        metadatas (dict, optional)
    """
    if metadatas:
        cursor = conn.cursor()
        cursor.executemany(
            "INSERT OR REPLACE INTO metadatas (key,value) VALUES (?,?)",
            list(metadatas.items()),
        )

        conn.commit()


def get_metadatas(conn: sqlite3.Connection) -> dict:
    """Return a dictionary of metadatas

    Returns:
        [dict]: matadata fieldname as keys
    """
    conn.row_factory = sqlite3.Row
    g = (dict(data) for data in conn.execute("SELECT key, value FROM metadatas"))
    return {data["key"]: data["value"] for data in g}


## selections & sets tables ====================================================


def create_table_selections(conn: sqlite3.Connection):
    """Create the table "selections" and association table "selection_has_variant"

    This table stores variants selection saved by the user:

        - name: name of the set of variants
        - count: number of variants concerned by this set
        - query: the SQL query which generated the set

    Args:
        conn (sqlite3.Connection): Sqlite3 Connection
    """
    cursor = conn.cursor()
    # selection_id is an alias on internal autoincremented 'rowid'
    cursor.execute(
        """CREATE TABLE selections (
        id INTEGER PRIMARY KEY ASC,
        name TEXT UNIQUE, count INTEGER, query TEXT
        )"""
    )

    # Association table: do not use useless rowid column
    cursor.execute(
        """CREATE TABLE selection_has_variant (
        variant_id INTEGER NOT NULL REFERENCES variants(id) ON DELETE CASCADE,
        selection_id INTEGER NOT NULL REFERENCES selections(id) ON DELETE CASCADE,
        PRIMARY KEY (variant_id, selection_id)
        )"""
    )
    conn.commit()


def create_selections_indexes(conn: sqlite3.Connection):
    """Create indexes on the "selections" table

    Args:
        conn (sqlite3.Connection): Sqlite3 Connection

    Note:
        * This function should be called after batch insertions.
        * This function ensures the unicity of selections names.
    """
    conn.execute("CREATE UNIQUE INDEX idx_selections ON selections (name)")


def create_selection_has_variant_indexes(conn: sqlite3.Connection):
    """Create indexes on "selection_has_variant" table

    For joins between selections and variants tables

    Reference:
        * create_selections_indexes()
        * insert_selection()

    Args:
        conn (sqlite3.Connection/sqlite3.Cursor): Sqlite3 connection
    """
    conn.execute(
        "CREATE INDEX `idx_selection_has_variant` ON selection_has_variant (`selection_id`)"
    )


def insert_selection(
    conn: sqlite3.Connection, query: str, name="no_name", count=0
) -> int:
    """Insert one record in the selection table and return the last insert id.
    This function is used by `insert_selection_from_[source|bed|sql]` functions.

    Do not use this function. Use insert_selection_from_[source|bed|sql].

    Args:
        conn (sqlite3.Connection): Sqlite3 Connection.
        query (str): a VQL query
        name (str, optional): Name of the selection
        count (int, optional): Count of variant in the selection

    Returns:
        int: Return last rowid

    See Also:
        create_selection_from_sql()
        create_selection_from_source()
        create_selection_from_bed()

    Warning:
        This function does a commit !


    """
    cursor = conn.cursor()

    cursor.execute(
        "INSERT OR REPLACE INTO selections (name, count, query) VALUES (?,?,?)",
        (name, count, query),
    )

    conn.commit()

    return cursor.lastrowid


def insert_selection_from_source(
    conn: sqlite3.Connection,
    name: str,
    source: str = "variants",
    filters=None,
    count=None,
) -> int:
    """Create a selection from another selection.
    This function create a subselection from another selection by applying filters.

    Examples:

    Create a subselection from "variants" with variant reference equal "A".

        insert_selection_from_source(
            conn,
            "new selection",
            "variants",
            {"$and": [{"ref": "A"}]},
            123
        )

    Args:
        conn (sqlite3.connection): Sqlite3 connection
        name (str): Name of selection
        source (str): Source to select from
        filters (dict/None, optional): a filters to create selection
        count (int/None, optional): Pre-computed variant count. If None, it does the computation

    Returns:
        selection_id, if lines have been inserted; None otherwise (rollback).
    """

    cursor = conn.cursor()

    filters = filters or {}
    sql_query = qb.build_sql_query(
        conn,
        fields=[],
        source=source,
        filters=filters,
        limit=None,
    )
    vql_query = qb.build_vql_query(fields=["id"], source=source, filters=filters)

    # Compute query count
    # TODO : this can take a while .... need to compute only one from elsewhere
    if count is None:
        count = count_query(conn, sql_query)

    # Create selection
    selection_id = insert_selection(conn, vql_query, name=name, count=count)

    # DROP indexes
    # For joins between selections and variants tables
    try:
        cursor.execute("""DROP INDEX idx_selection_has_variant""")
    except sqlite3.OperationalError:
        pass

    # Insert into selection_has_variant table
    # PS: We use DISTINCT keyword to statisfy the unicity constraint on
    # (variant_id, selection_id) of "selection_has_variant" table.
    # TODO: is DISTINCT useful here? How a variant could be associated several
    # times with an association?

    # Optimized only for the creation of a selection from set operations
    # variant_id is the only useful column here
    q = f"""
    INSERT INTO selection_has_variant
    SELECT DISTINCT id, {selection_id} FROM ({sql_query})
    """

    cursor.execute(q)
    affected_rows = cursor.rowcount

    # REBUILD INDEXES
    # For joints between selections and variants tables
    create_selection_has_variant_indexes(cursor)

    if affected_rows:
        conn.commit()
        return selection_id
    # Must alert a user because no selection is created here
    conn.rollback()
    return None


def insert_selection_from_sql(
    conn: sqlite3.Connection, query: str, name: str, count=None, from_selection=False
) -> int:
    """Create a selection from sql variant query.

    The SQL variant query must have all variant.id to import into the selection

    insert_selection_from_sql(
        conn,
        "SELECT id FROM variants WHERE ref ='A'",
        "my selection",
        324
    )

    Args:
        conn (sqlite3.connection): Sqlite3 connection
        query (str): SQL query that select all variant ids. See `from_selection`
        name (str): Name of selection
        count (int/None, optional): Precomputed variant count
        from_selection (bool, optional): Use a different
            field name for variants ids; `variant_id` if `from_selection` is `True`,
            just `id` if `False`.

    Returns:
        selection_id, if lines have been inserted; None otherwise (rollback).
    """
    cursor = conn.cursor()

    # Compute query count
    # TODO : this can take a while .... need to compute only one from elsewhere
    if count is None:
        count = count_query(conn, query)

    # Create selection
    selection_id = insert_selection(conn, query, name=name, count=count)

    # DROP indexes
    # For joins between selections and variants tables
    try:
        cursor.execute("""DROP INDEX idx_selection_has_variant""")
    except sqlite3.OperationalError:
        pass

    # Insert into selection_has_variant table
    # PS: We use DISTINCT keyword to statisfy the unicity constraint on
    # (variant_id, selection_id) of "selection_has_variant" table.
    # TODO: is DISTINCT useful here? How a variant could be associated several
    # times with an association?
    if from_selection:
        # Optimized only for the creation of a selection from set operations
        # variant_id is the only useful column here
        q = f"""
        INSERT INTO selection_has_variant
        SELECT DISTINCT variant_id, {selection_id} FROM ({query})
        """
    else:
        # Fallback
        # Used when creating a selection from a VQL query in the UI
        # Default behavior => a variant is based on chr,pos,ref,alt
        q = f"""
        INSERT INTO selection_has_variant
        SELECT DISTINCT id, {selection_id} FROM ({query})
        """

    cursor.execute(q)
    affected_rows = cursor.rowcount

    # REBUILD INDEXES
    # For joints between selections and variants tables
    create_selection_has_variant_indexes(cursor)

    if affected_rows:
        conn.commit()
        return selection_id
    # Must alert a user because no selection is created here
    conn.rollback()
    delete_selection(conn, selection_id)
    return None


def insert_selection_from_bed(
    conn: sqlite3.Connection, source: str, target: str, bed_intervals
) -> int:
    """Create a new selection based on the given intervals taken from a BED file

    Variants whose positions are contained in the intervals specified by the
    BED file will be referenced into the table selection_has_variant under
    a new selection.

    Args:
        conn (sqlite3.connection): Sqlite3 connection
        source (str): Selection name (source); Ex: "variants" (default)
        target (str): Selection name (target)
        bed_intervals (list/generator [dict]): List of intervals
            Each interval is a dict with the expected keys: (chrom, start, end, name)

    Returns:
        lastrowid, if lines have been inserted; None otherwise.
    """

    cur = conn.cursor()

    # Create temporary table
    cur.execute("DROP TABLE IF exists bed_table")
    cur.execute(
        """CREATE TABLE bed_table (
        id INTEGER PRIMARY KEY ASC,
        bin INTEGER DEFAULT 0,
        chr TEXT,
        start INTEGER,
        end INTEGER,
        name INTEGER)"""
    )

    cur.executemany(
        "INSERT INTO bed_table (chr, start, end, name) VALUES (:chrom,:start,:end,:name)",
        bed_intervals,
    )

    if source == "variants":
        source_query = "SELECT DISTINCT variants.id AS variant_id FROM variants"
    else:
        source_query = f"""
        SELECT DISTINCT variants.id AS variant_id FROM variants
        INNER JOIN selections ON selections.name = '{source}'
        INNER JOIN selection_has_variant AS sv ON sv.selection_id = selections.id AND sv.variant_id = variants.id
        """

    query = (
        source_query
        + """
        INNER JOIN bed_table ON
        variants.chr = bed_table.chr AND
        variants.pos >= bed_table.start AND
        variants.pos <= bed_table.end"""
    )

    return insert_selection_from_sql(conn, query, target, from_selection=True)


def get_selections(conn: sqlite3.Connection) -> List[dict]:
    """Get selections from "selections" table

    Args:
        conn (sqlite3.connection): Sqlite3 connection

    Yield:
        Dictionnaries with as many keys as there are columnsin the table.

    Example::
        {"id": ..., "name": ..., "count": ..., "query": ...}

    """
    conn.row_factory = sqlite3.Row
    return (dict(data) for data in conn.execute("SELECT * FROM selections"))


def delete_selection(conn: sqlite3.Connection, selection_id: int):
    """Delete the selection with the given id in the "selections" table

    Args:
        conn (sqlite3.Connection): Sqlite connection
        selection_id (int): id from selection table

    Returns:
        int: Number of rows affected
    """

    # Ignore if it is the first selection name aka 'variants'
    if selection_id <= 1:
        return None

    cursor = conn.cursor()

    cursor.execute("DELETE FROM selections WHERE rowid = ?", (selection_id,))
    conn.commit()
    return cursor.rowcount


def delete_selection_by_name(conn: sqlite3.Connection, name: str):
    """Delete data in "selections"

    Args:
        conn (sqlit3.Connection): sqlite3 connection
        name (str): Selection
    Returns:
        int: Number of rows affected
    """

    if name == "variants":
        LOGGER.error("Cannot remove the default selection 'variants'")
        return

    cursor = conn.cursor()
    cursor.execute(f"DELETE FROM selections WHERE name = ?", (name,))
    conn.commit()
    return cursor.rowcount


def update_selection(conn: sqlite3.Connection, selection: dict):
    """Update the name and count of a selection with the given id

    Args:
        conn (sqlite3.Connection): sqlite3 Connection
        selection (dict): key/value data

    Returns:
        int: last rowid
    """
    cursor = conn.cursor()
    conn.execute(
        "UPDATE selections SET name=:name, count=:count WHERE id = :id", selection
    )
    conn.commit()
    return cursor.rowcount


## wordsets table ===============================================================


def create_table_wordsets(conn: sqlite3.Connection):
    """Create the table "sets"

    This table stores variants selection saved by the user:
        - name: name of the set of variants
        - value: number of variants concerned by this set

    TODO: Denormalization of this table **WILL** BE a problem in the future...
        But i'm fed up of these practices.

    TODO: for now the one to many relation is not implemented

    Args:
        conn (sqlite3.Connection): Sqlite3 Connection
    """
    cursor = conn.cursor()
    cursor.execute(
        """CREATE TABLE wordsets (
        id INTEGER PRIMARY KEY ASC,
        name TEXT,
        value TEXT,
        UNIQUE (name, value)
        )"""
    )

    conn.commit()


def _sanitize_words(words):
    """Return a set of cleaned words

    See Also:
        - :meth:`import_wordset_from_file`
        - :meth:`cutevariant.gui.plugins.word_set.widgets.WordListDialog.load_file`
    """
    # Search whitespaces
    expr = re.compile("[ \t\n\r\f\v]")
    data = set()

    for line in words:
        striped_line = line.strip()

        if not striped_line or expr.findall(striped_line):
            # Skip lines with whitespaces
            continue
        data.add(striped_line)
    return data


def insert_wordset_from_file(conn: sqlite3.Connection, wordset_name, filename):
    r"""Create Word set from the given file

    Args:
        wordset_name: Name of the Word set
        filename: File to be imported, we expect 1 word per line.

    Returns:
        Number of rows affected during insertion (number of words inserted).
        None if 0 word can be inserted.

    Current data filtering (same as in the word_set plugin):
        - Strip trailing spaces and EOL characters
        - Skip empty lines
        - Skip lines with whitespaces characters (``[ \t\n\r\f\v]``)

    Examples:
        - The following line will be skipped:
          ``"abc  def\tghi\t  \r\n"``
        - The following line will be cleaned:
          ``"abc\r\n"``
    """
    # Search whitespaces
    with open(filename, "r") as f_h:
        data = _sanitize_words(f_h)

    if not data:
        return

    # Insertion
    cursor = conn.cursor()
    cursor.executemany(
        "INSERT INTO wordsets (name, value) VALUES (?,?)",
        it.zip_longest(tuple(), data, fillvalue=wordset_name),
    )
    conn.commit()
    return cursor.rowcount


def insert_wordset_from_list(conn: sqlite3.Connection, wordset_name, words: list):
    r"""Create Word set from the given list

    Args:
        wordset_name: Name of the Word set
        words: A list of words

    Returns:
        Number of rows affected during insertion (number of words inserted).
        None if 0 word can be inserted.

    Current data filtering (same as in the word_set plugin):
        - Strip trailing spaces and EOL characters
        - Skip empty lines
        - Skip lines with whitespaces characters (``[ \t\n\r\f\v]``)

    Examples:
        - The following line will be skipped:
          ``"abc  def\tghi\t  \r\n"``
        - The following line will be cleaned:
          ``"abc\r\n"``
    """
    # Search whitespaces

    data = _sanitize_words(words)

    if not data:
        return

    # Insertion
    cursor = conn.cursor()
    cursor.executemany(
        "INSERT INTO wordsets (name, value) VALUES (?,?)",
        it.zip_longest(tuple(), data, fillvalue=wordset_name),
    )
    conn.commit()
    return cursor.rowcount


def insert_wordset_from_intersect(conn: sqlite3.Connection, name: str, wordsets: list):
    """Create new `name` wordset from intersection of `wordsets`

    Args:
        conn (sqlite.Connection):
        name (str): A wordset Name
        wordsets (list): List of wordset name

    """
    query = f"""INSERT INTO wordsets (name, value) 
            SELECT '{name}' as name,  value FROM """

    query += (
        "("
        + " INTERSECT ".join(
            [f"SELECT value FROM wordsets WHERE name = '{w}'" for w in wordsets]
        )
        + ")"
    )
    cursor = conn.cursor()
    cursor.execute(query)
    conn.commit()
    return cursor.rowcount


def insert_wordset_from_union(conn, name: str, wordsets=[]):
    """Create new `name` wordset from union of `wordsets`

    Args:
        conn (sqlite.Connection):
        name (str): A wordset Name
        wordsets (list): List of wordset name

    """
    query = f"""INSERT INTO wordsets (name, value) 
            SELECT '{name}' as name,  value FROM """

    query += (
        "("
        + " UNION ".join(
            [f"SELECT value FROM wordsets WHERE name = '{w}'" for w in wordsets]
        )
        + ")"
    )
    cursor = conn.cursor()
    cursor.execute(query)
    conn.commit()
    return cursor.rowcount


def insert_wordset_from_subtract(conn, name: str, wordsets=[]):
    """Create new `name` wordset from subtract of `wordsets`

    Args:
        conn (sqlite.Connection):
        name (str): A wordset Name
        wordsets (list): List of wordset name

    """
    query = f"""INSERT INTO wordsets (name, value) 
            SELECT '{name}' as name,  value FROM """

    query += (
        "("
        + " EXCEPT ".join(
            [f"SELECT value FROM wordsets WHERE name = '{w}'" for w in wordsets]
        )
        + ")"
    )
    cursor = conn.cursor()
    cursor.execute(query)
    conn.commit()
    return cursor.rowcount


def get_wordsets(conn: sqlite3.Connection):
    """Return the number of words per word set stored in DB

    Returns:
        generator[dict]: Yield dictionaries with `name` and `count` keys.
    """
    for row in conn.execute(
        "SELECT name, COUNT(*) as 'count' FROM wordsets GROUP BY name"
    ):
        yield dict(row)


def get_wordset_by_name(conn, wordset_name):
    """Return generator of words in the given word set

    Returns:
        generator[str]: Yield words of the word set.
    """
    for row in conn.execute(
        "SELECT DISTINCT value FROM wordsets WHERE name = ?", (wordset_name,)
    ):
        yield dict(row)["value"]


def delete_wordset_by_name(conn: sqlite3.Connection, name: str):
    """Delete data in "selections" or "sets" tables with the given name

    Args:
        conn (sqlit3.Connection): sqlite3 connection
        name (str): Selection/set name
        table_name (str): Name of the table concerned by the deletion
    Returns:
        int: Number of rows affected
    """

    cursor = conn.cursor()
    cursor.execute(f"DELETE FROM wordsets WHERE name = ?", (name,))
    conn.commit()
    return cursor.rowcount


## Operations on sets of variants ==============================================


def intersect_variants(query1, query2, **kwargs):
    """Get the variants obtained by the intersection of 2 queries

    Try to handle precedence of operators.
    - The precedence of UNION and EXCEPT are similar, they are processed from
    left to right.
    - Both of the operations are fulfilled before INTERSECT operation,
    i.e. they have precedence over it.

    """
    return f"""SELECT * FROM ({query1} INTERSECT {query2})"""


def union_variants(query1, query2, **kwargs):
    """Get the variants obtained by the union of 2 queries"""
    return f"""{query1} UNION {query2}"""


def subtract_variants(query1, query2, **kwargs):
    """Get the variants obtained by the difference of 2 queries"""
    return f"""{query1} EXCEPT {query2}"""


## fields table ================================================================


def create_table_fields(conn: sqlite3.Connection):
    """Create the table "fields"

    This table contain fields. A field is a column with its description and type;
    it can be choose by a user to build a Query
    Fields are the columns of the tables: variants, annotations and sample_has_variant.
    Fields are extracted from reader objects and are dynamically constructed.

    variants:
    Chr,pos,ref,alt, filter, qual, dp, af, etc.

    annotations:
    Gene, transcrit, etc.

    sample_has_variant:
    Genotype

    :param conn: sqlite3.connect
    """
    cursor = conn.cursor()
    cursor.execute(
        """CREATE TABLE fields
        (id INTEGER PRIMARY KEY, name TEXT, category TEXT, type TEXT, description TEXT, UNIQUE(name, category))
        """
    )
    conn.commit()


def insert_field(
    conn, name="no_name", category="variants", field_type="text", description=""
):
    """Insert one fields

    This is a shortcut and it calls insert_fields with one element

    Args:
        conn (sqlite.Connection): sqlite Connection
        name (str, optional): fields name. Defaults to "no_name".
        category (str, optional): fields table. Defaults to "variants".
        field_type (str, optional): type of field in python (str,int,float,bool). Defaults to "text".
        description (str, optional): field description"""

    insert_fields(
        conn,
        [
            {
                "name": name,
                "category": category,
                "type": field_type,
                "description": description,
            }
        ],
    )


def insert_fields(conn: sqlite3.Connection, data: list):
    """Insert multiple fields into "fields" table using one commit

    :param conn: sqlite3.connect
    :param data: list of field dictionnary

    :Examples:

        insert_many_fields(conn, [{name:"sacha", category:"variant", count: 0, description="a description"}])
        insert_many_fields(conn, reader.get_fields())

    .. seealso:: insert_field, abstractreader
    """
    cursor = conn.cursor()
    cursor.executemany(
        """
        INSERT OR IGNORE INTO fields (name,category,type,description)
        VALUES (:name,:category,:type,:description)
        """,
        data,
    )
    conn.commit()


# def insert_only_new_fields(conn, data: list):
#     """Insert in "fields" table the fields who did not already exist.
#     Add those fields as new columns in "variants", "annotations" or "samples" tables.

#     :param conn: sqlite3.connect
#     :param data: list of field dictionnary
#     """
#     get_fields.cache_clear()
#     existing_fields = [(f["name"], f["category"]) for f in get_fields(conn)]
#     new_data = [f for f in data if (f["name"], f["category"]) not in existing_fields]
#     cursor = conn.cursor()
#     cursor.executemany(
#         """
#         INSERT INTO fields (name,category,type,description)
#         VALUES (:name,:category,:type,:description)
#         """,
#         new_data,
#     )
#     for field in new_data:
#         cursor.execute(
#             "ALTER TABLE %s ADD COLUMN %s %s"
#             % (field["category"], field["name"], field["type"])
#         )
#     conn.commit()

# @lru_cache()
def get_fields(conn):
    """Get fields as list of dictionnary

    .. seealso:: insert_many_fields

    :param conn: sqlite3.connect
    :return: Tuple of dictionnaries with as many keys as there are columns
        in the table.
    :rtype: <tuple <dict>>
    """
    conn.row_factory = sqlite3.Row
    return tuple(dict(data) for data in conn.execute("SELECT * FROM fields"))


# @lru_cache()
def get_field_by_category(conn, category):
    """Get fields within a category

    :param conn: sqlite3.connect
    :param category: Category of field requested.
    :type category: <str>
    :return: Tuple of dictionnaries with as many keys as there are columns
        in the table. Dictionnaries are only related to the given field category.
    :rtype: <tuple <dict>>
    """
    return tuple(field for field in get_fields(conn) if field["category"] == category)


def get_field_by_name(conn, field_name: str):
    """Return field by its nam

    .. seealso:: get_fields

    :param conn: sqlite3.connect
    :param field_name: field name
    :return: field record or None if not found.
    :rtype: <dict> or None
    """
    conn.row_factory = sqlite3.Row
    field_data = conn.execute(
        "SELECT * FROM fields WHERE name = ? ", (field_name,)
    ).fetchone()
    return dict(field_data) if field_data else None


def get_field_range(conn, field_name: str, sample_name=None):
    """Return (min,max) of field_name records

    :param conn: sqlite3.connect
    :param field_name: field name
    :param sample_name: sample name. mandatory for fields in the "samples" categories
    :return: (min, max) or None if the field can't be processed with mix/max functions.
    :rtype: tuple or None
    """
    field = get_field_by_name(conn, field_name)
    if not field:
        return None

    table = field["category"]  # variants, or annotations or samples
    if table == "samples":
        if not sample_name:
            raise ValueError("Pass sample parameter for sample fields")
        query = f"""SELECT min({field_name}), max({field_name})
        FROM sample_has_variant
        JOIN samples ON sample_has_variant.sample_id = samples.id
        WHERE samples.name='{sample_name}'
        """
    else:
        query = f"SELECT min({field_name}), max({field_name}) FROM {table}"

    result = tuple(conn.execute(query).fetchone())
    if result in ((None, None), ("", "")):
        return None

    return result


def get_field_unique_values(conn, field_name: str, like: str = None, limit=None):
    """Return unique record values for a field name

    :param conn: sqlite3.connect
    :param field_name: Name of the field in DB.
    :param sample_name: sample name. Mandatory for fields in the "samples" categories
    :return: list of unique values (can be empty if the field is not found)
    :rtype: list
    """

    if field_name.startswith("ann."):
        field_name = field_name.replace("ann.", "")

    if field_name.startswith("samples."):
        #  TODO replace samples ...
        _, *_, field = field_name.split(".")
        field_name = field

    field = get_field_by_name(conn, field_name)
    if not field:
        return []
    table = field["category"]  # variants, or annotations or samples

    if table == "samples":
        query = f""" SELECT DISTINCT `{field_name}` FROM sample_has_variant """

    elif table == "annotations":
        query = f""" SELECT DISTINCT `{field_name}` FROM annotations """

    else:
        query = f"SELECT DISTINCT `{field_name}` FROM {table}"

    if like:
        query += f" WHERE `{field_name}` LIKE '{like}'"

    if limit:
        query += " LIMIT " + str(limit)

    return [i[field_name] for i in conn.execute(query)]


## annotations table ===========================================================


def create_table_annotations(conn: sqlite3.Connection, fields: List[dict]):
    """Create "annotations" table which contains dynamics fields

    :param fields: Generator of SQL fields. Example of fields:

        .. code-block:: python

            ('allele str NULL', 'consequence str NULL', ...)
    :type fields: <generator>
    """
    schema = ",".join([f'`{field["name"]}` {field["type"]}' for field in fields])

    if not schema:
        # Create minimum annotation table... Can be use later for dynamic annotation.
        # TODO : we may want to fix annotation fields .
        schema = "gene TEXT, transcript TEXT"
        LOGGER.debug(
            "create_table_annotations:: No annotation fields detected! => Fallback"
        )
        # return

    cursor = conn.cursor()
    # TODO: no primary key/unique index for this table?

    cursor.execute(
        f"""CREATE TABLE annotations (variant_id 
        INTEGER REFERENCES variants(id) ON UPDATE CASCADE,
         {schema})

        """
    )

    conn.commit()


def create_annotations_indexes(conn, indexed_annotation_fields=None):
    """Create indexes on the "annotations" table

    .. warning: This function must be called after batch insertions.

    :Example:

    .. code-block:: sql

        SELECT *, group_concat(annotations.rowid) FROM variants
        LEFT JOIN annotations ON variants.rowid = annotations.variant_id
        WHERE pos = 0
        GROUP BY chr,pos
        LIMIT 100
    """
    # Allow search on variant_id
    conn.execute(
        "CREATE INDEX IF NOT EXISTS `idx_annotations` ON annotations (`variant_id`)"
    )

    if indexed_annotation_fields is None:
        return
    for field in indexed_annotation_fields:

        LOGGER.debug(
            f"CREATE INDEX IF NOT EXISTS `idx_annotations_{field}` ON annotations (`{field}`)"
        )

        conn.execute(
            f"CREATE INDEX IF NOT EXISTS `idx_annotations_{field}` ON annotations (`{field}`)"
        )


def get_annotations(conn, variant_id: int):
    """Get variant annotation for the variant with the given id"""
    conn.row_factory = sqlite3.Row
    for annotation in conn.execute(
        f"SELECT * FROM annotations WHERE variant_id = {variant_id}"
    ):
        yield dict(annotation)


## variants table ==============================================================


def create_table_variants(conn: sqlite3.Connection, fields: List[dict]):
    """Create "variants" and "sample_has_variant" tables which contains dynamics fields

    :Example:

        fields = get_fields()
        create_table_variants(conn, fields)

    .. seealso:: get_fields

    .. note:: "gt" field in "sample_has_variant" = Patient's genotype.
        - Patient without variant: gt = 0: Wild homozygote
        - Patient with variant in the heterozygote state: gt = -1: Heterozygote
        - Patient with variant in the homozygote state: gt = 2: Homozygote

        :Example of VQL query:
            SELECT chr, pos, genotype("pierre") FROM variants

    :param conn: sqlite3.connect
    :param fields: list of field dictionnary.
    """
    cursor = conn.cursor()

    # Primary key MUST NOT have NULL fields !
    # PRIMARY KEY should always imply NOT NULL.
    # Unfortunately, due to a bug in some early versions, this is not the case in SQLite.
    # For the purposes of UNIQUE constraints, NULL values are considered distinct
    # from all other values, including other NULLs.
    schema = ",".join(
        [
            f'`{field["name"]}` {PYTHON_TO_SQLITE.get(field["type"],"TEXT")} {field.get("constraint", "")}'
            for field in fields
            if field["name"]
        ]
    )

    #print("ICI", schema)

    LOGGER.debug("create_table_variants:: schema: %s", schema)
    # Unicity constraint or NOT NULL fields (Cf VcfReader, FakeReader, etc.)
    # NOTE: specify the constraint in CREATE TABLE generates a lighter DB than
    # a separated index... Don't know why.
    cursor.execute(
        f"""CREATE TABLE variants (id INTEGER PRIMARY KEY, {schema},
        UNIQUE (chr,pos,ref,alt))"""
    )
    # cursor.execute(f"""CREATE UNIQUE INDEX idx_variants_unicity ON variants (chr,pos,ref,alt)""")

    conn.commit()


def create_variants_indexes(conn, indexed_fields={"pos", "ref", "alt"}):
    """Create indexes on the "variants" table

    .. warning:: This function must be called after batch insertions.

    :Example:

    .. code-block:: sql

        SELECT *, group_concat(annotations.rowid) FROM variants
        LEFT JOIN annotations ON variants.rowid = annotations.variant_id
        WHERE pos = 0
        GROUP BY chr,pos
        LIMIT 100
    """
    # Complementary index of the primary key (sample_id, variant_id)
    conn.execute(
        "CREATE INDEX IF NOT EXISTS `idx_sample_has_variant` ON sample_has_variant (`variant_id`, `sample_id`)"
    )

    for field in indexed_fields:
        conn.execute(
            f"CREATE INDEX IF NOT EXISTS `idx_variants_{field}` ON variants (`{field}`)"
        )


def get_variant(
    conn: sqlite3.Connection,
    variant_id: int,
    with_annotations=False,
    with_samples=False,
):
    r"""Get the variant with the given id

    TODO: with_annotations, with_samples are quite useless and not used for now

    Args:
        conn (sqlite3.Connection): sqlite3 connection
        variant_id (int): Database id of the variant
        with_annotations (bool, optional): Add annotations items. Default is True
        with_samples (bool, optional): add samples items. Default is True

    Returns:
        dict: A variant item with all fields in "variants" table;
            \+ all fields of annotations table if `with_annotations` is True;
            \+ all fields of sample_has_variant associated to all samples if
            `with_samples` is True.
            Example:

            .. code-block:: python

                {
                    variant fields as keys...,
                    "annotations": dict of annotations fields as keys...,
                    "samples": dict of samples fields as keys...,
                }

    """
    conn.row_factory = sqlite3.Row
    # Cast sqlite3.Row object to dict because later, we use items() method.
    variant = dict(
        conn.execute(
            f"SELECT * FROM variants WHERE variants.id = {variant_id}"
        ).fetchone()
    )

    variant["annotations"] = []
    if with_annotations:
        variant["annotations"] = [
            dict(annotation)
            for annotation in conn.execute(
                f"SELECT * FROM annotations WHERE variant_id = {variant_id}"
            )
        ]

    variant["samples"] = []
    if with_samples:
        variant["samples"] = [
            dict(sample)
            for sample in conn.execute(
                f"""SELECT samples.name, sample_has_variant.* FROM sample_has_variant
                LEFT JOIN samples on samples.id = sample_has_variant.sample_id
                WHERE variant_id = {variant_id}"""
            )
        ]

    return variant


def update_variant(conn: sqlite3.Connection, variant: dict):
    """Update variant data

    Used by widgets to save various modifications in a variant.

    Args:
        variant (dict): Fields as keys; values as values.
            'id' key is expected to set the variant.

    Raises:
        KeyError if 'id' key is not in the given variant
    """
    if "id" not in variant:
        raise KeyError("'id' key is not in the given variant <%s>" % variant)

    unzip = lambda l: list(zip(*l))

    # Get fields and values in separated lists
    placeholders, values = unzip(
        [(f"`{key}` = ? ", value) for key, value in variant.items() if key != "id"]
    )
    query = (
        "UPDATE variants SET " + ",".join(placeholders) + f" WHERE id = {variant['id']}"
    )
    # LOGGER.info(
    #     "Update variant %s: placeholders: %s; values %s",
    #     variant["id"], placeholders, values
    # )
    cursor = conn.cursor()
    cursor.execute(query, values)
    conn.commit()


def get_variants_count(conn: sqlite3.Connection):
    """Get the number of variants in the "variants" table"""
    return count_query(conn, "variants")


def get_summary(conn: sqlite3.Connection):
    """Get summary of database

    Args:
        conn (sqlite3.Connection)
    """
    variant_count = int(
        conn.execute("SELECT count FROM selections WHERE name = 'variants'").fetchone()
    )
    sample_count = int(conn.execute("SELECT COUNT(*) FROM samples").fetchone())

    return {"variant_count": variant_count, "sample_count": sample_count}


def get_variants(
    conn: sqlite3.Connection,
    fields,
    source="variants",
    filters={},
    order_by=None,
    order_desc=True,
    limit=50,
    offset=0,
    group_by={},
    having={},  # {"op":">", "value": 3  }
    **kwargs,
):

    # TODO : rename as get_variant_as_tables ?

    query = qb.build_sql_query(
        conn,
        fields=fields,
        source=source,
        filters=filters,
        order_by=order_by,
        order_desc=order_desc,
        limit=limit,
        offset=offset,
        group_by=group_by,
        having=having,
        **kwargs,
    )

    for i in conn.execute(query):
        # THIS IS INSANE... SQLITE DOESNT RETURN ALIAS NAME WITH SQUARE BRACKET....
        # I HAVE TO replace [] by () and go back after...
        # TODO : Change VQL Syntax from [] to () would be a good alternative
        # @See QUERYBUILDER
        # See : https://stackoverflow.com/questions/41538952/issue-cursor-description-never-returns-square-bracket-in-column-name-python-2-7-sqlite3-alias
        yield {k.replace("(", "[").replace(")", "]"): v for k, v in dict(i).items()}


def get_variants_tree(
    conn: sqlite3.Connection,
    **kwargs,
):
    pass
    # for variant in get_variants(conn, **kwargs):

    #     item = {}
    #     annotations = []
    #     samples = {}

    #     for key, value in variant.items():
    #         if key.startswith("ann."):
    #             value = str(value)
    #             annotations.append(value[4:])

    #         elif key.startswith("sample."):
    #             _, *sample, field = key.split(".")
    #             sample = ".".join(sample)

    #             if "sample" not in samples:
    #                 samples[sample] = list()
    #             samples[sample].append()

    #         else:
    #             item[key] = value

    #     if annotations:
    #         item["annotations"] = annotations

    #     if samples:
    #         item["samples"] = samples

    #     yield item


def update_variants_counts(conn: sqlite3.Connection):
    """Update all variants counts information from sample data.

    It computes count_var,count_hom, count_het, count_ref for each variants by reading how many samples belong to.
    This methods can takes a while and should be run everytime new samples are added.

    Args:
        conn (sqlite3.Connection)
    """
    conn.execute(
        """
        UPDATE variants
        SET count_var = ifnull(
        (SELECT  COUNT(*) FROM sample_has_variant WHERE gt > 1 AND variant_id = variants.id)
        , 0)"""
    )

    # Update count_het
    conn.execute(
        """
        UPDATE variants
        SET count_het = ifnull(
        (SELECT  COUNT(*) FROM sample_has_variant WHERE gt = 1 AND variant_id = variants.id)
        , 0)"""
    )

    # Update count_hom
    conn.execute(
        """
        UPDATE variants
        SET count_var = ifnull(
        (SELECT  COUNT(*) FROM sample_has_variant WHERE gt = 2 AND variant_id = variants.id)
        , 0)"""
    )

    # Update count_ref
    conn.execute(
        """
        UPDATE variants
        SET count_var = ifnull(
        (SELECT  COUNT(*) FROM sample_has_variant WHERE gt = 0 AND variant_id = variants.id)
        , 0)"""
    )

    # CASE and CONTROL

    # If no phenotype, do not compute any thing...
    pheno_count = conn.execute(
        "SELECT COUNT(phenotype) FROM samples WHERE phenotype > 0"
    ).fetchone()[0]
    if pheno_count == 0:
        LOGGER.warning("No phenotype. Do not compute case/control count")
        return

    # case homo
    conn.execute(
        """
        UPDATE variants
        SET case_count_hom = ifnull( (SELECT  COUNT(*) FROM sample_has_variant sv, samples s 
        WHERE sv.gt = 2 AND sv.variant_id = variants.id AND s.id = sv.sample_id AND s.phenotype=2 ), 0)
    """
    )

    # case hetero
    conn.execute(
        """
       UPDATE variants
       SET case_count_het = ifnull( (SELECT  COUNT(*) FROM sample_has_variant sv, samples s 
       WHERE sv.gt = 1 AND sv.variant_id = variants.id AND s.id = sv.sample_id AND s.phenotype=2 ), 0)
   """
    )

    # case ref
    conn.execute(
        """
        UPDATE variants
        SET case_count_ref = ifnull( (SELECT  COUNT(*) FROM sample_has_variant sv, samples s 
        WHERE sv.gt = 0 AND sv.variant_id = variants.id AND s.id = sv.sample_id AND s.phenotype=2 ), 0)
    """
    )

    # control homo
    conn.execute(
        """
        UPDATE variants
        SET control_count_hom = ifnull( (SELECT  COUNT(*) FROM sample_has_variant sv, samples s 
        WHERE sv.gt = 2 AND sv.variant_id = variants.id AND s.id = sv.sample_id AND s.phenotype=1 ), 0)
    """
    )

    # control hetero
    conn.execute(
        """
        UPDATE variants
        SET control_count_het = ifnull( (SELECT  COUNT(*) FROM sample_has_variant sv, samples s 
        WHERE sv.gt = 1 AND sv.variant_id = variants.id AND s.id = sv.sample_id AND s.phenotype=1 ), 0)
    """
    )

    # control ref
    conn.execute(
        """
        UPDATE variants
        SET control_count_ref = ifnull( (SELECT  COUNT(*) FROM sample_has_variant sv, samples s 
        WHERE sv.gt = 0 AND sv.variant_id = variants.id AND s.id = sv.sample_id AND s.phenotype=1 ), 0)
    """
    )


def insert_variants(
    conn: sqlite3.Connection,
    variants: List[dict],
    total_variant_count: int = None,
    progress_every: int = 1000,
    progress_callback: Callable = None,
):
    """Insert many variants from data into variants table

    Args:
        conn (sqlite3.Connection): sqlite3 Connection
        data (list): list of variant dictionnary which contains same number of key than fields numbers.
        total_variant_count (None, optional): total variant count, to compute progression
        yield_every (int, optional): Yield a tuple with progression and message.
        Progression is 0 if total_variant_count is not set.


    Example:

        insert_many_variant(conn, [{chr:"chr1", pos:24234, alt:"A","ref":T }])
        insert_many_variant(conn, reader.get_variants())

    Note: About using INSERT OR IGNORE: They avoid the following errors:

        - Upon insertion of a duplicate key where the column must contain
          a PRIMARY KEY or UNIQUE constraint
        - Upon insertion of NULL value where the column has
          a NOT NULL constraint.
          => This is not recommended


    """

    variants_local_fields = set(get_table_columns(conn, "variants"))
    annotations_local_fields = set(get_table_columns(conn, "annotations"))
    samples_local_fields = set(get_table_columns(conn, "sample_has_variant"))

    # get samples name / samples id map
    samples_map = {sample["name"]: sample["id"] for sample in get_samples(conn)}

    progress = -1
    errors = 0
    cursor = conn.cursor()
    batches = []
    total = 0
    for variant_count, variant in enumerate(variants):

        variant_fields = {
            i for i in variant.keys() if i not in ("samples", "annotations")
        }

        common_fields = variant_fields & variants_local_fields

        query_fields = ",".join((f"`{i}`" for i in common_fields))
        query_values = ",".join((f"?" for i in common_fields))
        query_datas = [variant[i] for i in common_fields]

        # INSERT VARIANTS

        query = f"INSERT OR REPLACE INTO variants ({query_fields}) VALUES ({query_values}) ON CONFLICT (chr,pos,ref,alt) DO NOTHING"

        # Use execute many and get last rowS inserted ?
        cursor.execute(query, query_datas)

        total += 1

        chrom = variant["chr"]
        pos = variant["pos"]
        ref = variant["ref"]
        alt = variant["alt"]

        variant_id = conn.execute(
            f"SELECT id FROM variants where chr='{chrom}' AND pos = {pos} AND ref='{ref}' AND alt='{alt}'"
        ).fetchone()[0]

        # variant_id = cursor.lastrowid

        if variant_id == 0:
            LOGGER.debug(
                """ The following variant contains erroneous data; most of the time it is a 
                duplication of the primary key: (chr,pos,ref,alt).
                Please check your data; this variant and its attached data will not be inserted!\n%s"""
            )
            errors += 1
            total -= 1
            continue

        # INSERT ANNOTATIONS
        if "annotations" in variant:
            for ann in variant["annotations"]:

                ann["variant_id"] = variant_id
                common_fields = annotations_local_fields & ann.keys()
                query_fields = ",".join((f"`{i}`" for i in common_fields))
                query_values = ",".join((f"?" for i in common_fields))
                query_datas = [ann[i] for i in common_fields]
                query = f"INSERT OR REPLACE INTO annotations ({query_fields}) VALUES ({query_values})"
                cursor.execute(query, query_datas)

        # INSERT SAMPLES

        if "samples" in variant:
            for sample in variant["samples"]:
                if sample["name"] in samples_map:
                    sample["variant_id"] = int(variant_id)
                    sample["sample_id"] = int(samples_map[sample["name"]])

                    common_fields = samples_local_fields & sample.keys()
                    query_fields = ",".join((f"`{i}`" for i in common_fields))
                    query_values = ",".join((f"?" for i in common_fields))
                    query_datas = [sample[i] for i in common_fields]
                    query = f"INSERT OR REPLACE INTO sample_has_variant ({query_fields}) VALUES ({query_values})"
                    cursor.execute(query, query_datas)

        # Commit every batch_size
        if (
            progress_callback
            and variant_count != 0
            and variant_count % progress_every == 0
        ):
            progress_callback(f"{variant_count} variants inserted.")

    conn.commit()

    if progress_callback:
        progress_callback(
            f"{total} variant(s) has been inserted with {errors} error(s)"
        )

    # Create default selection (we need the number of variants for this)

    # Count total variants . I cannot use "total" variable like before for the update features.

    true_total = conn.execute("SELECT COUNT(*) FROM variants").fetchone()[0]
    insert_selection(conn, "", name=cm.DEFAULT_SELECTION_NAME, count=true_total)


def update_variants(conn, data, **kwargs):
    """Wrapper for debugging purpose"""
    for _, _ in update_variants_async(conn, data, kwargs):
        pass


def get_variant_as_group(
    conn,
    groupby: str,
    fields: list,
    source: str,
    filters: dict,
    order_by_count=True,
    order_desc=True,
    limit=50,
):

    order_by = "count" if order_by_count else f"`{groupby}`"
    order_desc = "DESC" if order_desc else "ASC"

    subquery = qb.build_sql_query(
        conn,
        fields=fields,
        source=source,
        filters=filters,
        limit=None,
    )

    query = f"""SELECT `{groupby}`, COUNT(`{groupby}`) AS count
    FROM ({subquery}) GROUP BY `{groupby}` ORDER BY {order_by} {order_desc} LIMIT {limit}"""
    for i in conn.execute(query):
        res = dict(i)
        res["field"] = groupby
        yield res


## Tags table ==================================================================
def create_table_tags(conn):

    conn.execute(
        """CREATE TABLE IF NOT EXISTS tags (
        id INTEGER PRIMARY KEY ASC,
        name TEXT,
        category TEXT DEFAULT 'variants',
        description TEXT,
        color TEXT DEFAULT 'red',
        UNIQUE (name, category)

        )"""
    )
    conn.commit()


def insert_tag(
    conn: sqlite3.Connection, name: str, category: str, description: str, color: str
) -> int:
    """Insert new tags and return id

    Args:
        conn (sqlite3.Connection)
        name (str): tags name
        category (str): variants or samples
        description (str): a description
        color (str): color in hexadecimal or color name
    """
    cursor = conn.cursor()

    cursor.execute(
        "INSERT INTO tags (name, category, description, color) VALUES (?,?,?,?)",
        [name, category, description, color],
    )

    conn.commit()
    return cursor.lastrowid


def get_tags(conn: sqlite3.Connection) -> List[dict]:
    """Return all tags

    Args:
        conn (sqlite3.Connection)

    Returns:
        List[dict]: List of tags
    """

    return [dict(item) for item in conn.execute("SELECT * FROM tags")]


def get_tag(conn: sqlite3.Connection, tag_id: int) -> dict:
    """Return tag id

    Args:
        conn (sqlite3.Connection):
        tag_id (int): Sql table id

    Returns:
        dict: Description
    """
    return conn.execute(f"SELECT * FROM tags WHERE id = {tag_id}").fetchone()


def update_tag(conn: sqlite3.Connection, tag: dict):

    if "id" not in tag:
        raise KeyError("'id' key is not in the given tag <%s>" % tag)

    unzip = lambda l: list(zip(*l))

    placeholders, values = unzip(
        [(f"`{key}` = ? ", value) for key, value in tag.items() if key != "id"]
    )
    query = "UPDATE tags SET " + ",".join(placeholders) + f" WHERE id = {tag['id']}"

    conn.execute(query, values)
    conn.commit()


def remove_tag(conn: sqlite3.Connection, tag_id: int):
    conn.execute(f"DELETE FROM tags WHERE id = {tag_id}")
    conn.commit()


## samples table ===============================================================


def create_table_samples(conn, fields=[]):
    """Create samples table

    :param conn: sqlite3.connect
    """

    cursor = conn.cursor()
    # sample_id is an alias on internal autoincremented 'rowid'
    cursor.execute(
        """CREATE TABLE samples (
        id INTEGER PRIMARY KEY ASC,
        name TEXT,
        family_id TEXT DEFAULT 'fam',
        father_id INTEGER DEFAULT 0,
        mother_id INTEGER DEFAULT 0,
        sex INTEGER DEFAULT 0,
        phenotype INTEGER DEFAULT 0,
        valid INTEGER DEFAULT 0,
        tags TEXT,
        comment TEXT,
        UNIQUE (name, family_id)
        )"""
    )
    conn.commit()

    fields = list(fields)

    schema = ",".join(
        [
            f'`{field["name"]}` {field["type"]} {field.get("constraint", "")}'
            for field in fields
            if field["name"]
        ]
    )

    cursor.execute(
        f"""CREATE TABLE sample_has_variant  (
        sample_id INTEGER NOT NULL,
        variant_id INTEGER NOT NULL,
        {schema},
        PRIMARY KEY (sample_id, variant_id),
        FOREIGN KEY (sample_id) REFERENCES samples (id)
          ON DELETE CASCADE
          ON UPDATE NO ACTION
        ) WITHOUT ROWID
       """
    )

    conn.commit()


def create_samples_indexes(conn, indexed_samples_fields=None):
    """Create indexes on the "samples" table"""
    if indexed_samples_fields is None:
        return

    for field in indexed_samples_fields:
        conn.execute(
            f"CREATE INDEX IF NOT EXISTS `idx_samples_{field}` ON sample_has_variant (`{field}`)"
        )


def insert_sample(conn, name="no_name"):
    """Insert one sample in samples table (USED in TESTS)

    :param conn: sqlite3.connect
    :return: Last row id
    :rtype: <int>
    """
    cursor = conn.cursor()
    cursor.execute("INSERT INTO samples (name) VALUES (?)", [name])
    conn.commit()
    return cursor.lastrowid


def insert_samples(conn, samples: list):
    """Insert many samples at a time in samples table.
    Set genotype to -1 in sample_has_variant for all pre-existing variants.

    :param samples: List of samples names
        .. todo:: only names in this list ?
    :type samples: <list <str>>
    """
    cursor = conn.cursor()
    cursor.executemany(
        "INSERT OR IGNORE INTO samples (name) VALUES (?)",
        ((sample,) for sample in samples),
    )
    conn.commit()


def insert_many_new_samples(conn, samples: list):
    """Insert new samples when adding a new vcf to a project

    :param samples: List of samples names
        .. todo:: only names in this list ?
    :type samples: <list <str>>
    """
    cursor = conn.cursor()
    cursor.executemany(
        "INSERT INTO samples (name) VALUES (?)", ((sample,) for sample in samples)
    )
    conn.commit()


# def insert_only_new_samples(conn, samples: list):
#     """Insert many samples at a time in samples table, except already inserted samples.

#     :param samples: List of samples names
#         .. todo:: only names in this list ?
#     :type samples: <list <str>>
#     """
#     new_samples = [
#         v for v in samples if v not in set([s["name"] for s in get_samples(conn)])
#     ]
#     cursor = conn.cursor()
#     cursor.executemany(
#         "INSERT INTO samples (name) VALUES (?)", ((sample,) for sample in new_samples)
#     )

#     # update sample_has_variant with new samples, setting everything to NULL (-1 for genotype)
#     new_ids = [s["id"] for s in get_samples(conn) if s["name"] in new_samples]
#     if "gt" in get_table_columns(conn, "sample_has_variant"):
#         cursor.executemany(
#             "INSERT INTO sample_has_variant (sample_id, variant_id, gt) VALUES (?,?,?)",
#             (
#                 (int(sample_id), int(var["id"]), "-1")
#                 for sample_id in new_ids
#                 for var in get_variants(conn, ["id"], limit=get_variants_count(conn))
#             ),
#         )
#     else:
#         cursor.executemany(
#             "INSERT INTO samples (sample_id, variant_id) VALUES (?,?)",
#             (
#                 (int(sample_id), int(var["id"]))
#                 for sample_id in new_ids
#                 for var in get_variants(conn, ["id"], limit=get_variants_count(conn))
#             ),
#         )
#     conn.commit()
# def add_new_variants_to_old_samples(
#     conn, old_samples: list, new_data, previous_max_var_id: int
# ):
#     """Update sample_has_variant for previously existing samples with newly inserted variants

#     :param conn: sqlite connection
#     :param old_samples: list of sample dict that were already present in "samples" table
#     :param data_dict: dictionary {chr_pos_ref_alt: variant dict} ; variants in vcf used
#                       for the update (may contain previously existing variants)
#     :param previous_max_var_id: variant ids above this int correspond to newly inserted variants
#     """
#     samples_in_new_data = set()
#     for v in new_data:
#         if "samples" in v:
#             for s in v["samples"]:
#                 samples_in_new_data.add(s["name"])
#     samples_to_update = [
#         s["id"] for s in old_samples if s["name"] not in samples_in_new_data
#     ]
#     new_var_ids = [
#         int(v["id"])
#         for v in get_variants(conn, ["id"], limit=get_variants_count(conn))
#         if int(v["id"]) > previous_max_var_id
#     ]

#     if len(samples_to_update) > 0 and len(new_var_ids) > 0:
#         cursor = conn.cursor()
#         if "gt" in get_table_columns(conn, "sample_has_variant"):
#             cursor.executemany(
#                 "INSERT INTO sample_has_variant (sample_id, variant_id, gt) VALUES (?,?,?)",
#                 (
#                     (int(sample_id), int(var), "-1")
#                     for sample_id in samples_to_update
#                     for var in new_var_ids
#                 ),
#             )
#         else:
#             cursor.executemany(
#                 "INSERT INTO samples (sample_id, variant_id) VALUES (?,?)",
#                 (
#                     (int(sample_id), int(var))
#                     for sample_id in samples_to_update
#                     for var in new_var_ids
#                 ),
#             )
#         conn.commit()


def get_samples(conn: sqlite3.Connection):
    """Get samples from sample table

    See Also: :meth:`update_sample`

    :param conn: sqlite3.conn
    :return: Generator of dictionnaries with as sample fields as values.
        :Example: ({'id': <unique_id>, 'name': <sample_name>})
    :rtype: <generator <dict>>
    """
    conn.row_factory = sqlite3.Row
    return (dict(data) for data in conn.execute("SELECT * FROM samples"))


def get_samples_family(conn: sqlite3.Connection):

    return {
        data["family_id"]
        for data in conn.execute("SELECT DISTINCT family_id FROM samples")
    }


def get_samples_by_family(conn: sqlite3.Connection, families=[]):

    placeholder = ",".join((f"'{i}'" for i in families))
    return (
        dict(data)
        for data in conn.execute(
            f"SELECT * FROM samples WHERE family_id IN ({placeholder})"
        )
    )


def get_sample(conn: sqlite3.Connection, sample_id: int):
    """Get samples information from a specific id

    Args:
        conn (sqlite3.Connection): sqlite3.Connextion
        sample_id (int): sample table id
    """

    return dict(
        conn.execute(f"SELECT * FROM samples WHERE id = {sample_id}").fetchone()
    )


def get_sample_annotations(conn, variant_id: int, sample_id: int):
    """Get samples for given sample id and variant id"""
    conn.row_factory = sqlite3.Row
    return dict(
        conn.execute(
            f"SELECT * FROM sample_has_variant WHERE variant_id = {variant_id} and sample_id = {sample_id}"
        ).fetchone()
    )


def get_sample_annotations_by_variant(
    conn,
    variant_id: int,
    fields: List[str] = None,
    samples: List[str] = None,
    families: List[str] = None,
    tags: List[str] = None,
    genotypes: List[str] = None,
    valid: List[str] = None,
    classification: List[str] = None,
):
    """Get samples annotation for a specific variant using different filters

    This function is used by the sample plugins.

    Args:
        conn (TYPE)
        variant_id (int): variant id
        fields (List[str], optional): Fields list from sample_has_variant table
        samples (List[str], optional): Samples filters
        family (List[str], optional): Family filters
        tags (List[str], optional): Tags filters
        genotype (List[str], optional): genotype filters
    """
    fields = fields or ["gt"]

    sql_fields = ",".join([f"sv.{f}" for f in fields])

    query = f"""SELECT sv.sample_id, sv.variant_id, samples.valid, samples.name , {sql_fields} FROM samples
    LEFT JOIN sample_has_variant sv 
    ON sv.sample_id = samples.id AND sv.variant_id = {variant_id}"""

    conditions = []

    # Filter on samples
    if samples:
        conditions.append(
            "(samples.name IN " + "(" + ",".join([f"'{s}'" for s in samples]) + "))"
        )

    # Filter on family
    if families:
        conditions.append(
            "(samples.family_id IN "
            + "("
            + ",".join([f"'{s}'" for s in families])
            + "))"
        )

    # Filter on genotypes
    if genotypes:
        conditions.append(
            "(sv.gt IN " + "(" + ",".join([f"'{s}'" for s in genotypes]) + "))"
        )

    # Filter on valid
    if valid:
        conditions.append(
            "(samples.valid IN " + "(" + ",".join([f"'{v}'" for v in valid]) + "))"
        )

    # Filter on classification
    if classification:
        conditions.append(
            "(sv.classification IN " + "(" + ",".join([f"'{c}'" for c in classification]) + "))"
        )

    if conditions:
        query += " WHERE " + " AND ".join(conditions)

    LOGGER.debug(query)
    return (dict(data) for data in conn.execute(query))


def update_sample(conn: sqlite3.Connection, sample: dict):
    """Update sample record

    .. code-block:: python

        sample = {
            id : 3 #sample id
            name : "Boby",  #Name of sample
            family_id : "fam", # familly identifier
            father_id : 0, #father id, 0 if not
            mother_id : 0, #mother id, 0 if not
            sex : 0 #sex code ( 1 = male, 2 = female, 0 = unknown)
            phenotype: 0 #( 1 = control , 2 = case, 0 = unknown)
        }

    Args:
        conn (sqlite.connection): sqlite connection
        sample (dict): data
    """
    if "id" not in sample:
        logging.debug("sample id is required")
        return

    sql_set = []
    sql_val = []

    for key, value in sample.items():
        if key != "id":
            sql_set.append(f"`{key}` = ? ")
            sql_val.append(value)

    query = (
        "UPDATE samples SET " + ",".join(sql_set) + " WHERE id = " + str(sample["id"])
    )
    conn.execute(query, sql_val)
    conn.commit()


def update_sample_has_variant(conn: sqlite3.Connection, data: dict):
    """Summary

    data must contains variant_id and sample_id

    Args:
        conn (sqlite3.Connection): Description
        data (dict): Data to update

    """
    if "variant_id" not in data and "sample_id" not in data:
        logging.debug("id is required")
        return

    sql_set = []
    sql_val = []

    for key, value in data.items():
        if key not in ("variant_id", "sample_id"):
            sql_set.append(f"`{key}` = ? ")
            sql_val.append(value)

    sample_id = data["sample_id"]
    variant_id = data["variant_id"]
    query = (
        "UPDATE sample_has_variant SET "
        + ",".join(sql_set)
        + f" WHERE sample_id = {sample_id} AND variant_id = {variant_id}"
    )

    #print("ICCCCCCCCCCCCCCCCC", query)
    conn.execute(query, sql_val)
    conn.commit()


# ==================== CREATE DATABASE =====================================


def create_triggers(conn):

    # conn.execute(
    #     """
    #     CREATE TRIGGER count_homo AFTER INSERT ON sample_has_variant 
    #     WHEN new.gt = 2 BEGIN 
    #     UPDATE variants SET count_hom = count_hom + 1 WHERE variants.id = new.variant_id ;

    #     UPDATE variants SET
    #     case_count_hom = case_count_hom + (SELECT COUNT(*) FROM samples WHERE phenotype=2 and samples.id = new.sample_id)
    #     WHERE variants.id = new.variant_id ; 

    #     UPDATE variants SET
    #     control_count_hom = control_count_hom + (SELECT COUNT(*) FROM samples WHERE phenotype=1 and samples.id = new.sample_id)
    #     WHERE variants.id = new.variant_id ;

    #     END;"""
    # )

    conn.execute(
        """
        CREATE TRIGGER count_homo AFTER INSERT ON sample_has_variant 
        WHEN new.gt = 2 BEGIN

        UPDATE variants SET
        count_hom = (SELECT count(sample_has_variant.gt)
                        FROM sample_has_variant
                        WHERE sample_has_variant.variant_id=new.variant_id AND sample_has_variant.gt = 2)
        WHERE variants.id = new.variant_id ;

        UPDATE variants SET
        case_count_hom = (SELECT count(sample_has_variant.gt)
                            FROM samples
                            INNER JOIN sample_has_variant ON sample_has_variant.sample_id=samples.id 
                            WHERE phenotype=1 AND sample_has_variant.gt = 2)
        WHERE variants.id = new.variant_id ; 

        UPDATE variants SET
        control_count_hom = (SELECT count(sample_has_variant.gt)
                            FROM samples
                            INNER JOIN sample_has_variant ON sample_has_variant.sample_id=samples.id 
                            WHERE phenotype=0 AND sample_has_variant.gt = 2)
        WHERE variants.id = new.variant_id ;

        END;"""
    )

    # conn.execute(
    #     """
    #     CREATE TRIGGER count_var AFTER INSERT ON sample_has_variant 
    #     WHEN new.gt > 0 BEGIN 
    #     UPDATE variants SET count_var = count_var + 1 WHERE variants.id = new.variant_id ;
        
    #     END;"""
    # )

    conn.execute(
        """
        CREATE TRIGGER count_var AFTER INSERT ON sample_has_variant 
        WHEN new.gt > 0 BEGIN 

        UPDATE variants SET
        count_var = (SELECT count(sample_has_variant.gt)
                        FROM sample_has_variant
                        WHERE sample_has_variant.variant_id=new.variant_id AND sample_has_variant.gt > 0)
        WHERE variants.id = new.variant_id ;
        
        END;"""
    )

    # conn.execute(
    #     """
    #     CREATE TRIGGER count_het AFTER INSERT ON sample_has_variant 
    #     WHEN new.gt = 1 BEGIN 
    #     UPDATE variants SET count_het = count_het + 1 WHERE variants.id = new.variant_id ; 

    #     UPDATE variants SET
    #     case_count_het = case_count_het + (SELECT COUNT(*) FROM samples WHERE phenotype=2 and samples.id = new.sample_id)
    #     WHERE variants.id = new.variant_id ; 

    #     UPDATE variants SET
    #     control_count_het = control_count_het + (SELECT COUNT(*) FROM samples WHERE phenotype=1 and samples.id = new.sample_id)
    #     WHERE variants.id = new.variant_id ;

    #     END;"""
    # )

    conn.execute(
        """
        CREATE TRIGGER count_het AFTER INSERT ON sample_has_variant 
        WHEN new.gt = 1 BEGIN

        UPDATE variants SET
        count_het = (SELECT count(sample_has_variant.gt) FROM sample_has_variant WHERE sample_has_variant.variant_id=new.variant_id AND sample_has_variant.gt = 1) WHERE variants.id = new.variant_id ; 

        UPDATE variants SET
        case_count_het = (SELECT count(sample_has_variant.gt)
                            FROM samples
                            INNER JOIN sample_has_variant ON sample_has_variant.sample_id=samples.id 
                            WHERE phenotype=1 AND sample_has_variant.gt = 1)
        WHERE variants.id = new.variant_id ; 

        UPDATE variants SET
        control_count_het = (SELECT count(sample_has_variant.gt)
                            FROM samples
                            INNER JOIN sample_has_variant ON sample_has_variant.sample_id=samples.id 
                            WHERE phenotype=0 AND sample_has_variant.gt = 1)
        WHERE variants.id = new.variant_id ;

        END;"""
    )

    # conn.execute(
    #     """
    #     CREATE TRIGGER count_ref AFTER INSERT ON sample_has_variant 
    #     WHEN new.gt = 0 BEGIN 
    #     UPDATE variants SET count_ref = count_ref + 1 WHERE variants.id = new.variant_id ;
        
    #     UPDATE variants SET
    #     case_count_ref = case_count_ref + (SELECT COUNT(*) FROM samples WHERE phenotype=1 and samples.id = new.sample_id)
    #     WHERE variants.id = new.variant_id ; 

    #     UPDATE variants SET
    #     control_count_ref = control_count_ref + (SELECT COUNT(*) FROM samples WHERE phenotype=0 and samples.id = new.sample_id)
    #     WHERE variants.id = new.variant_id ; 

    #     END;"""
    # )

    conn.execute(
        """
        CREATE TRIGGER count_ref AFTER INSERT ON sample_has_variant 
        WHEN new.gt = 0 BEGIN

        UPDATE variants SET
        count_ref = (SELECT count(sample_has_variant.gt)
                            FROM sample_has_variant
                            WHERE sample_has_variant.variant_id=new.variant_id AND sample_has_variant.gt = 0)
        WHERE variants.id = new.variant_id ;
        
        UPDATE variants SET
        case_count_ref = (SELECT count(sample_has_variant.gt)
                            FROM samples
                            INNER JOIN sample_has_variant ON sample_has_variant.sample_id=samples.id 
                            WHERE phenotype=1 AND sample_has_variant.gt = 0)
        WHERE variants.id = new.variant_id ; 

        UPDATE variants SET
        control_count_ref = (SELECT count(sample_has_variant.gt)
                            FROM samples
                            INNER JOIN sample_has_variant ON sample_has_variant.sample_id=samples.id 
                            WHERE phenotype=0 AND sample_has_variant.gt = 0)
        WHERE variants.id = new.variant_id ; 

        END;"""
    )
    
    conn.execute(
        """
        CREATE TRIGGER freq_var_update AFTER UPDATE ON variants 
        WHEN old.count_hom <> new.count_hom
              OR old.count_het <> new.count_het
              OR old.count_var <> new.count_var
        BEGIN

        UPDATE variants SET
        freq_var = ( cast((new.count_hom*2 + new.count_het) as real) / (cast(new.count_var as real)*2) ) WHERE variants.id = new.id ;
        
        END;"""
    )

    conn.execute(
        """
        CREATE TRIGGER freq_var_full_update_on_variants AFTER UPDATE ON variants 
        WHEN old.count_hom <> new.count_hom
              OR old.count_het <> new.count_het
              OR old.count_var <> new.count_var
        BEGIN

        UPDATE variants SET
        freq_var_full = ( cast((new.count_hom*2 + new.count_het) as real) / ((SELECT COUNT(id) FROM samples)*2) ) WHERE variants.id = new.id ;
        
        END;"""
    )

    conn.execute(
        """
        CREATE TRIGGER freq_var_full_insert_on_sample AFTER INSERT ON samples 
        BEGIN

        UPDATE variants SET
        freq_var_full = ( cast((count_hom*2 + count_het) as real) / ((SELECT COUNT(id) FROM samples)*2) ) ;
        
        END;"""
    )




def create_database_schema(conn: sqlite3.Connection, fields: Iterable[dict] = None):

    if fields is None:
        # get mandatory fields
        fields = list(get_clean_fields())

    create_table_project(conn)
    # Create metadatas
    create_table_metadatas(conn)
    # Create table fields
    create_table_fields(conn)

    # Create variants tables
    variant_fields = (i for i in fields if i["category"] == "variants")
    create_table_variants(conn, variant_fields)

    # Create annotations tables
    ann_fields = (i for i in fields if i["category"] == "annotations")
    create_table_annotations(conn, ann_fields)

    # # Create table samples
    sample_fields = (i for i in fields if i["category"] == "samples")
    create_table_samples(conn, sample_fields)

    # # Create selection
    create_table_selections(conn)

    # # Create table sets
    create_table_wordsets(conn)

    ## Create table tags
    create_table_tags(conn)

    ## Create triggers
    create_triggers(conn)


def import_reader(
    conn: sqlite3.Connection,
    reader: AbstractReader,
    pedfile: str = None,
    ignored_fields: list = [],
    indexed_fields: list = [],
    progress_callback: Callable = None,
):

    tables = ["variants", "annotations", "sample_has_variant"]
    fields = get_clean_fields(reader.get_fields())
    fields = get_accepted_fields(fields, ignored_fields)

    # If shema exists, create a database schema
    if not schema_exists(conn):
        LOGGER.debug("CREATE TABLE SCHEMA")
        create_database_schema(conn, fields)
    else:
        alter_table_from_fields(conn, fields)

    # Update metadatas
    update_metadatas(conn, reader.get_metadatas())

    # insert samples
    if progress_callback:
        progress_callback("Insert samples")
    insert_samples(conn, reader.get_samples())

    if pedfile:
        if progress_callback:
            progress_callback("Insert pedfile")
        import_pedfile(conn, pedfile)

    # insert fields
    insert_fields(conn, fields)

    # insert variants
    insert_variants(
        conn,
        get_clean_variants(reader.get_variants()),
        total_variant_count=reader.number_lines,
        progress_callback=progress_callback,
        progress_every=1000,
    )
    if progress_callback:
        progress_callback("Indexation. This can take a while")

    vindex = {
        field["name"] for field in indexed_fields if field["category"] == "variants"
    }
    aindex = {
        field["name"] for field in indexed_fields if field["category"] == "annotations"
    }
    sindex = {
        field["name"] for field in indexed_fields if field["category"] == "samples"
    }

    try:
        create_indexes(
            conn, vindex, aindex, sindex, progress_callback=progress_callback
        )
    except:
        LOGGER.info("Index already exists")

    if progress_callback:
        progress_callback("Database creation complete")


def export_writer(
    conn: sqlite3.Connection,
    writer: AbstractWriter,
    progress_callback: Callable = None,
):
    pass


def import_pedfile(conn: sqlite3.Connection, filename: str):

    if os.path.isfile(filename):
        for sample in PedReader(filename, get_samples(conn), raw_samples=False):
            update_sample(conn, sample)


# def from_reader(conn, reader: AbstractReader, progress_callback=None):
#     # si base pas construite : construire

#     # import samples
#     # import fields
#     pass


# def to_writer(conn, writer: AbstractWriter):
#     pass<|MERGE_RESOLUTION|>--- conflicted
+++ resolved
@@ -174,13 +174,8 @@
         "name": "tags",
         "type": "str",
         "category": "variants",
-<<<<<<< HEAD
-        "description": "list of  tags ",
-        "constraint": "DEFAULT ''",
-=======
         "constraint": "DEFAULT ''",
         "description": "list of tags ",
->>>>>>> 91ea8092
     },
     {
         "name": "count_hom",
@@ -1836,7 +1831,7 @@
         ]
     )
 
-    #print("ICI", schema)
+    # print("ICI", schema)
 
     LOGGER.debug("create_table_variants:: schema: %s", schema)
     # Unicity constraint or NOT NULL fields (Cf VcfReader, FakeReader, etc.)
@@ -2748,7 +2743,10 @@
     # Filter on classification
     if classification:
         conditions.append(
-            "(sv.classification IN " + "(" + ",".join([f"'{c}'" for c in classification]) + "))"
+            "(sv.classification IN "
+            + "("
+            + ",".join([f"'{c}'" for c in classification])
+            + "))"
         )
 
     if conditions:
@@ -2826,7 +2824,7 @@
         + f" WHERE sample_id = {sample_id} AND variant_id = {variant_id}"
     )
 
-    #print("ICCCCCCCCCCCCCCCCC", query)
+    # print("ICCCCCCCCCCCCCCCCC", query)
     conn.execute(query, sql_val)
     conn.commit()
 
@@ -2838,13 +2836,13 @@
 
     # conn.execute(
     #     """
-    #     CREATE TRIGGER count_homo AFTER INSERT ON sample_has_variant 
-    #     WHEN new.gt = 2 BEGIN 
+    #     CREATE TRIGGER count_homo AFTER INSERT ON sample_has_variant
+    #     WHEN new.gt = 2 BEGIN
     #     UPDATE variants SET count_hom = count_hom + 1 WHERE variants.id = new.variant_id ;
 
     #     UPDATE variants SET
     #     case_count_hom = case_count_hom + (SELECT COUNT(*) FROM samples WHERE phenotype=2 and samples.id = new.sample_id)
-    #     WHERE variants.id = new.variant_id ; 
+    #     WHERE variants.id = new.variant_id ;
 
     #     UPDATE variants SET
     #     control_count_hom = control_count_hom + (SELECT COUNT(*) FROM samples WHERE phenotype=1 and samples.id = new.sample_id)
@@ -2883,10 +2881,10 @@
 
     # conn.execute(
     #     """
-    #     CREATE TRIGGER count_var AFTER INSERT ON sample_has_variant 
-    #     WHEN new.gt > 0 BEGIN 
+    #     CREATE TRIGGER count_var AFTER INSERT ON sample_has_variant
+    #     WHEN new.gt > 0 BEGIN
     #     UPDATE variants SET count_var = count_var + 1 WHERE variants.id = new.variant_id ;
-        
+
     #     END;"""
     # )
 
@@ -2906,13 +2904,13 @@
 
     # conn.execute(
     #     """
-    #     CREATE TRIGGER count_het AFTER INSERT ON sample_has_variant 
-    #     WHEN new.gt = 1 BEGIN 
-    #     UPDATE variants SET count_het = count_het + 1 WHERE variants.id = new.variant_id ; 
+    #     CREATE TRIGGER count_het AFTER INSERT ON sample_has_variant
+    #     WHEN new.gt = 1 BEGIN
+    #     UPDATE variants SET count_het = count_het + 1 WHERE variants.id = new.variant_id ;
 
     #     UPDATE variants SET
     #     case_count_het = case_count_het + (SELECT COUNT(*) FROM samples WHERE phenotype=2 and samples.id = new.sample_id)
-    #     WHERE variants.id = new.variant_id ; 
+    #     WHERE variants.id = new.variant_id ;
 
     #     UPDATE variants SET
     #     control_count_het = control_count_het + (SELECT COUNT(*) FROM samples WHERE phenotype=1 and samples.id = new.sample_id)
@@ -2948,17 +2946,17 @@
 
     # conn.execute(
     #     """
-    #     CREATE TRIGGER count_ref AFTER INSERT ON sample_has_variant 
-    #     WHEN new.gt = 0 BEGIN 
+    #     CREATE TRIGGER count_ref AFTER INSERT ON sample_has_variant
+    #     WHEN new.gt = 0 BEGIN
     #     UPDATE variants SET count_ref = count_ref + 1 WHERE variants.id = new.variant_id ;
-        
+
     #     UPDATE variants SET
     #     case_count_ref = case_count_ref + (SELECT COUNT(*) FROM samples WHERE phenotype=1 and samples.id = new.sample_id)
-    #     WHERE variants.id = new.variant_id ; 
+    #     WHERE variants.id = new.variant_id ;
 
     #     UPDATE variants SET
     #     control_count_ref = control_count_ref + (SELECT COUNT(*) FROM samples WHERE phenotype=0 and samples.id = new.sample_id)
-    #     WHERE variants.id = new.variant_id ; 
+    #     WHERE variants.id = new.variant_id ;
 
     #     END;"""
     # )
@@ -2990,7 +2988,7 @@
 
         END;"""
     )
-    
+
     conn.execute(
         """
         CREATE TRIGGER freq_var_update AFTER UPDATE ON variants 
@@ -3029,8 +3027,6 @@
         
         END;"""
     )
-
-
 
 
 def create_database_schema(conn: sqlite3.Connection, fields: Iterable[dict] = None):
