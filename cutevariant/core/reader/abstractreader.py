from abc import ABC, abstractclassmethod


class AbstractReader(ABC):
    """ 
    This is the base class for all Reader required to import variants into database.
    Subclass it if you want a new file parser .

    Attributes:
        device : a file object typically returned by open()
        file_size: file size in bytes ( todo : for progress bar )

    Example: 
        with open(filename,"r") as file: 
            reader = Reader()
            reader.get_variants()
    """

    def __init__(self, device):
        super(AbstractReader, self).__init__()
        self.device = device
        self.file_size = 0

    @abstractclassmethod
    def get_variants(self):
        """
        This abstract method must return variants as a list of dictionnary. 

        :return: a generator of variants 
        
        Minimum output:
        ===============
        [
        {"chr": "chr3","pos": 3244,"ref": "A","alt":"C"},
        {"chr": "chr4","pos": 3244,"ref": "A","alt":"C"},
        {"chr": "chr5","pos": 3244,"ref": "A","alt":"C"}
        ]

        Full output:
        ============
        [
        {"chr": "chr3",
        "pos": 3244,
        "ref": "A",
        "alt":"C", 
        "field_n": "value_n",
        "annotations": [ 
            {"gene": "GJB2", "transcripts": "NM_00232.1", "field_n": "value_n"},
            {"gene": "GJB2", "transcripts": "NM_00232.2", "field_n": "value_n"}
            ],
        "samples": [
            {"name":"boby", "gt": 1, "field_n":"value_n"},
            {"name":"kevin", "gt": 1, "field_n":"value_n"}
            ]}
        ]
        """
        raise NotImplemented()

    @abstractclassmethod
    def get_fields(self):
        """
        This abstract methods must return fields description defined from parse_variant output.
        You must define sqlite type for each field (text, integer, bool)

        :return: a generator of fields 

        Full output:
        ==============
        [
        {"name": "chr", "type": "text", "category": "variant", "description": "description"}, 
        {"name": "pos", "type": "text", "category": "variant", "description": "description"}, 
        {"name": "ref", "type": "text", "category": "variant", "description": "description"}, 
        {"name": "alt", "type": "text", "category": "variant", "description": "description"}, 
        {"name": "field_n", "type": "text", "category": "variant", "description": "description"},
        {"name": "name", "type": "text", "category": "annotations", "samples": "description"},
        {"name": "gt", "type": "text", "category": "annotations", "samples": "description"}
        ]
       """
        raise NotImplemented()


    def get_fields_by_category(self, category:str):
        """ 
        Suggar to get fields according it category

        :param category can be usually variants, samples, annotations  

        """ 
        for field in self.get_fields():
            if field["category"] == category:
                yield field


<<<<<<< HEAD
    def get_variants_count(self) -> int:
        """ 
        Return variant count from the device . 
        You can overload this method to make it faster
=======



    def get_variants_count(self):
        """
        Return variant count. You can overload this method to make it faster
>>>>>>> c9815525
        """
        return len(tuple(self.get_variants()))

    def get_samples(self) -> str:
        """ 
        Return samples list. 
        Subclass this method to have samples in sqlite database 
        """
        return []


    def get_extra_fields(self):
        """
        Mandatory fields to add automatically

        ..todo: Move this methods somewhere else .. 
        ..warning: DEPRECTATED

        """
        yield from self.parse_fields()
        yield {
            "name": "description",
            "type": "text",
            "category": "extra",
            "description": "description of variant",
        }
        yield {
            "name": "favoris",
            "type": "bool",
            "category": "extra",
            "description": "is favoris",
            "default": False,
        }

    def get_extra_variants(self):
        """
        decorator for get_fields

        ..warning: DEPRECTATED
        """

        yield from self.parse_variants()<|MERGE_RESOLUTION|>--- conflicted
+++ resolved
@@ -91,19 +91,11 @@
                 yield field
 
 
-<<<<<<< HEAD
     def get_variants_count(self) -> int:
         """ 
         Return variant count from the device . 
         You can overload this method to make it faster
-=======
 
-
-
-    def get_variants_count(self):
-        """
-        Return variant count. You can overload this method to make it faster
->>>>>>> c9815525
         """
         return len(tuple(self.get_variants()))
 
