--- conflicted
+++ resolved
@@ -212,7 +212,6 @@
         self.setWindowIcon(FIcon(0xF10E4))
         # conn is always None here but initialized in on_open_project()
         self.model = SourceModel(conn)
-<<<<<<< HEAD
         self.view = LoadingTableView()
         self.view.setModel(self.model)
         self.view.setSelectionBehavior(QAbstractItemView.SelectRows)
@@ -226,31 +225,13 @@
         self.view.setShowGrid(False)
         self.view.setAlternatingRowColors(False)
         self.view.setIconSize(QSize(16, 16))
-=======
-        self.view = SearchableTableWidget()
-        self.view.proxy.setSourceModel(self.model)
-        self.view.tableview.setSelectionBehavior(QAbstractItemView.SelectRows)
-        self.view.tableview.setSelectionMode(QAbstractItemView.ExtendedSelection)
-        self.view.tableview.horizontalHeader().setStretchLastSection(False)
-        self.view.tableview.horizontalHeader().setSectionResizeMode(
-            0, QHeaderView.Stretch
-        )
-        self.view.tableview.horizontalHeader().setSectionResizeMode(
-            1, QHeaderView.ResizeToContents
-        )
->>>>>>> 256c7512
 
         self.toolbar = QToolBar()
         self.toolbar.setIconSize(QSize(16, 16))
         self.toolbar.setToolButtonStyle(Qt.ToolButtonIconOnly)
 
-<<<<<<< HEAD
         self.view.verticalHeader().hide()
         # self.view.verticalHeader().setDefaultSectionSize(26)
-=======
-        self.view.tableview.verticalHeader().hide()
-        # self.view.tableview.verticalHeader().setDefaultSectionSize(26)
->>>>>>> 256c7512
 
         layout = QVBoxLayout()
         layout.addWidget(self.toolbar)
@@ -264,13 +245,7 @@
         self.is_loading = False
 
         # call on_current_row_changed when item selection changed
-<<<<<<< HEAD
         self.view.doubleClicked.connect(self.on_double_click)
-=======
-        self.view.tableview.selectionModel().currentRowChanged.connect(
-            self.on_current_row_changed
-        )
->>>>>>> 256c7512
 
         self.add_menu = QMenu(self)
         self.create_selection_action = self.add_menu.addAction(
@@ -377,7 +352,6 @@
 
     def on_refresh(self):
         """override from PluginWidget"""
-<<<<<<< HEAD
         # self.view.selectionModel().blockSignals(True)
         self.model.load()
         self.source = self.mainwindow.get_state_data("source")
@@ -397,30 +371,6 @@
     #     if source:
     #         self.mainwindow.set_state_data("source", source)
     #         self.mainwindow.refresh_plugins(sender=self)
-=======
-        self.view.selectionModel().blockSignals(True)
-        self.model.load()
-        self.source = self.mainwindow.get_state_data("source")
-        model_index = self.model.find_record(self.source)
-        self.view.setCurrentIndex(model_index)
-        self.view.selectionModel().blockSignals(False)
-
-    @Slot(QModelIndex, QModelIndex)
-    def on_current_row_changed(self, current: QModelIndex, previous: QModelIndex):
-        """This methods trigger the signal for the view
-        Note:
-            I don't broadcast the signal rowChanged to selectionChanged directly
-            because I need to block signals for the view only
-        """
-        source = (
-            self.view.tableview.selectedIndexes()[0].data(Qt.DisplayRole)
-            if self.view.tableview.selectedIndexes()
-            else None
-        )
-        if source:
-            self.mainwindow.set_state_data("source", source)
-            self.mainwindow.refresh_plugins(sender=self)
->>>>>>> 256c7512
 
     def _create_menu(self, editable: bool = False) -> QMenu:
         """Create popup menu
@@ -627,11 +577,7 @@
         }
         selected_sources = [
             index.data(Qt.DisplayRole)
-<<<<<<< HEAD
             for index in self.view.selectionModel().selectedRows(0)
-=======
-            for index in self.view.tableview.selectionModel().selectedRows(0)
->>>>>>> 256c7512
         ]
         if not selected_sources:
             return
