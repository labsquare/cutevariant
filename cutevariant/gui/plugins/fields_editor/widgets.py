--- conflicted
+++ resolved
@@ -316,33 +316,11 @@
     def __init__(self, conn=None, parent=None):
         super().__init__(parent)
 
-<<<<<<< HEAD
         self.setWindowTitle(self.tr("Columns"))
 
         self.toolbar = QToolBar(self)
         self.widget_fields = FieldsWidget(conn, parent)
-=======
-        self.setWindowIcon(FIcon(0xF098F))
-        self.view = QTreeView(self)
-        self.toolbar = QToolBar(self)
-        # conn is always None here but initialized in on_open_project()
-        self.model = FieldsModel(conn)
-
-        # setup proxy ( for search option )
-        self.proxy_model = QSortFilterProxyModel()
-        self.proxy_model.setSourceModel(self.model)
-        self.proxy_model.setRecursiveFilteringEnabled(True)
-        # Search is case insensitive
-        self.proxy_model.setFilterCaseSensitivity(Qt.CaseInsensitive)
-        # Search in all columns
-        self.proxy_model.setFilterKeyColumn(-1)
-
-        self.view.setModel(self.proxy_model)
-        #self.view.setIconSize(QSize(16, 16))
-        self.view.header().setSectionResizeMode(QHeaderView.ResizeToContents)
-        self.view.setHorizontalScrollBarPolicy(Qt.ScrollBarAlwaysOff)
-        self.view.setEditTriggers(QAbstractItemView.NoEditTriggers)
->>>>>>> fc64481f
+
         self.search_edit = QLineEdit()
 
         layout = QVBoxLayout(self)
@@ -357,16 +335,8 @@
         self.widget_fields.fields_changed.connect(self.on_fields_changed)
 
         # Setup toolbar
-<<<<<<< HEAD
         self.toolbar.setIconSize(QSize(16, 16))
         self.toolbar.setToolButtonStyle(Qt.ToolButtonTextBesideIcon)
-=======
-        #self.toolbar.setIconSize(QSize(16, 16))
-        self.toolbar.addAction(
-            FIcon(0xF0615), self.tr("Collapse"), self.view.collapseAll
-        )
-        self.toolbar.addAction(FIcon(0xF0616), self.tr("Expand"), self.view.expandAll)
->>>>>>> fc64481f
 
         # setup search edit
         self.setFocusPolicy(Qt.ClickFocus)
