from PySide6.QtWidgets import *
from PySide6.QtCore import *
from PySide6.QtGui import *

<<<<<<< HEAD
from cutevariant.gui.widgets import ChoiceWidget, DictWidget, MarkdownEditor
from cutevariant.gui.widgets.multi_combobox import MultiComboBox
from cutevariant.gui.style import CLASSIFICATION
from cutevariant.commons import SAMPLE_VARIANT_CLASSIFICATION
=======
from cutevariant.gui.widgets import DictWidget, MarkdownEditor
from cutevariant.gui.widgets.multi_combobox import MultiComboBox  # TODO

>>>>>>> c78b1910
from cutevariant.core import sql
import sqlite3

from PySide6.QtWidgets import (
    QApplication,
    QWidget,
    QTableView,
    QMainWindow,
    QVBoxLayout,
    QLineEdit,
)
from PySide6.QtCore import Qt, QSortFilterProxyModel, QAbstractTableModel


class TableModel(QAbstractTableModel):
    def __init__(self, data=None):
        super().__init__()
        self._data = [[1, 2], [1, 2]]

    def data(self, index, role):
        if role == Qt.DisplayRole:
            # See below for the nested-list data structure.
            # .row() indexes into the outer list,
            # .column() indexes into the sub-list
            return self._data[index.row()][index.column()]

    def rowCount(self, index):
        # The length of the outer list.
        return len(self._data)

    def columnCount(self, index):
        # The following takes the first sub-list, and returns
        # the length (only works if all rows are an equal length)
        return len(self._data[0])

    def update(self, data):
        self._data = data


class VariantWidget(QWidget):
    def __init__(self, conn: sqlite3.Connection, parent=None):
        super().__init__()
        self.TAG_LIST = ["#hemato", "#cardio", "#pharmaco"]
        self.TAG_SEPARATOR = "&"
        self.REVERSE_CLASSIF = {v["name"]: k for k, v in CLASSIFICATION.items()}
        self._conn = conn

        # self.name_edit = QLabel()
        # self.name_edit.setAlignment(Qt.AlignCenter)
        # self.name_edit.setSizePolicy(QSizePolicy.Minimum, QSizePolicy.Maximum)
        # info_layout.addWidget(self.name_edit)

        ### <validation block> ###
        validation_widget = QWidget()
        validation_layout = QFormLayout(validation_widget)

        self.favorite = QCheckBox()
        self.favorite.setSizePolicy(QSizePolicy.Maximum, QSizePolicy.Maximum)

        self.classification = QComboBox()
<<<<<<< HEAD

        self.tag_edit = MultiComboBox()
        self.tag_edit.addItems(self.TAG_LIST)

        self.tag_layout = QHBoxLayout()
        self.tag_layout.setContentsMargins(0, 0, 0, 0)
        self.tag_layout.addWidget(self.tag_edit)

        self.tag_choice = ChoiceWidget()
        self.tag_choice_action = QWidgetAction(self)
        self.tag_choice_action.setDefaultWidget(self.tag_choice)

        self.edit_comment_btn = QPushButton("Edit comment")
        self.edit_comment_btn.setSizePolicy(QSizePolicy.Maximum, QSizePolicy.Minimum)

        self.comment = MarkdownEditor()
        self.comment.preview_btn.setText("Preview/Edit comment")
=======
        self.name_edit.setReadOnly(True)
>>>>>>> c78b1910

        validation_layout.addRow("Favorite", self.favorite)
        validation_layout.addRow("Classification", self.classification)
        validation_layout.addRow("Tags", self.tag_layout)
        validation_layout.addRow("Comment", self.comment)

        self.variant_view = DictWidget()
        self.ann_view = DictWidget()
        self.sample_view = DictWidget()

        self.tab_widget = QTabWidget()

<<<<<<< HEAD
=======
        # Build comment tab
        self.tag_edit = MultiComboBox()
        self.tag_edit.addItems(
            [i["name"] for i in sql.get_tags(conn) if i["category"] == "variants"]
        )
        self.comment = MarkdownEditor()

        self.comment_widget = QWidget()
        self.comment_layout = QVBoxLayout(self.comment_widget)
        self.comment_layout.addWidget(self.tag_edit)
        self.comment_layout.addWidget(self.comment)

>>>>>>> c78b1910
        self.ann_combo = QComboBox()
        self.ann_combo.currentIndexChanged.connect(self.load_annotation)
        self.ann_widget = QWidget()

        ann_layout = QVBoxLayout(self.ann_widget)
        ann_layout.addWidget(self.ann_combo)
        ann_layout.addWidget(self.ann_view)

        self.tab_widget.addTab(validation_widget, "Edit")
        self.tab_widget.addTab(self.variant_view, "Variant")
        self.tab_widget.addTab(self.ann_widget, "Annotations")
        self.tab_widget.addTab(self.sample_view, "Samples")
<<<<<<< HEAD
        # self.tab_widget.addTab(self.comment, "Comments")
        ### </othertabs block> ###

        self.sample_tab_model = TableModel()
        self.proxy_model = QSortFilterProxyModel()
        self.proxy_model.setFilterKeyColumn(-1)  # Search all columns.
        self.proxy_model.setSourceModel(self.sample_tab_model)
        self.proxy_model.sort(0, Qt.AscendingOrder)

        ### <sample tab block> ###
        self.table = QTableView()
        self.table.setShowGrid(False)
        self.table.setShowGrid(False)
        self.table.setSelectionBehavior(QAbstractItemView.SelectRows)
        self.table.setSortingEnabled(True)
        self.table.setIconSize(QSize(16, 16))
        self.table.horizontalHeader().setHighlightSections(False)
        self.table.setModel(self.proxy_model)

        self.searchbar = QLineEdit()

        # You can choose the type of search by connecting to a different slot here.
        # see https://doc.qt.io/qt-5/qsortfilterproxymodel.html#public-slots
        self.searchbar.textChanged.connect(self.proxy_model.setFilterFixedString)

        sample_layout = QVBoxLayout()
        sample_layout.addWidget(self.searchbar)
        sample_layout.addWidget(self.table)
        container = QWidget()
        container.setLayout(sample_layout)
        ### </sample tab block> ###
=======
        self.tab_widget.addTab(self.comment_widget, "Comments")
>>>>>>> c78b1910

        main_layout = QVBoxLayout(self)
        # central_layout = QHBoxLayout()
        # splitter = QSplitter(Qt.Horizontal)
        main_layout.addWidget(self.tab_widget)

        # main_layout.addWidget(splitter)

        self.data = None

    def save(self, variant_id: int):
        """
        Two checks to perform:
         - did the user change any value through the interface?
         - is the database state the same as when the dialog was first opened?
        If yes and yes, update variant.
        """
        current_state = self.get_gui_state()
        if current_state == self.initial_state:
            return

        current_db_data = sql.get_variant(
            self._conn, variant_id, with_annotations=True, with_samples=True
        )
        current_db_validation = self.get_validation_from_data(current_db_data)
        if current_db_validation != self.initial_db_validation:
            ret = QMessageBox.warning(
                None,
                "Database has been modified by another user.",
                "Do you want to overwrite value?",
                QMessageBox.Yes | QMessageBox.No,
            )
            if ret == QMessageBox.No:
                return

        update_data = {"id": self.data["id"]}
        if self.favorite.isChecked:
            update_data["favorite"] = 1
        else:
            update_data["favorite"] = 0
        update_data["classification"] = self.classification.currentIndex()
        update_data["tags"] = self.TAG_SEPARATOR.join(self.tag_edit.currentData())
        update_data["comment"] = self.comment.toPlainText()
        sql.update_variant(self._conn, update_data)

    def load(self, variant_id: int):

        # Get variant data
        self.data = sql.get_variant(
            self._conn, variant_id, with_annotations=True, with_samples=True
        )
        self.initial_db_validation = self.get_validation_from_data(self.data)

        # Set name
        name = "{chr}-{pos}-{ref}-{alt}".format(**self.data)
        self.setWindowTitle(name)

        self.ann_combo.clear()

        if "annotations" in self.data:
            for i, val in enumerate(self.data["annotations"]):
                if "transcript" in val:
                    self.ann_combo.addItem(val["transcript"])
                else:
                    self.ann_combo.addItem(f"Annotation {i}")

        # if "samples" in self.data:
        #     sdata = {i["name"]: i["gt"] for i in self.data["samples"] if i["gt"] > 0}
        #     self.sample_view.set_dict(sdata)
        #     self.sample_tab_model.update(
        #         [[i["name"], i["gt"]] for i in self.data["samples"] if i["gt"] > 0]
        #     )
        #replaced by validation status instead of genotype
        if "samples" in self.data:
            sdata = {i["name"]:  SAMPLE_VARIANT_CLASSIFICATION[i["classification"]] for i in self.data["samples"] if i["classification"] > 0}
            self.sample_view.set_dict(sdata)
            self.sample_tab_model.update(
                [[i["name"], SAMPLE_VARIANT_CLASSIFICATION[i["classification"]]] for i in self.data["samples"] if i["classification"] > 0]
            )

        if self.data["favorite"] == 1:
            self.favorite.setCheckState(Qt.CheckState(2))

        # for k, v in CLASSIFICATION.items():
        #     self.classification.addItem(v["name"])
        # self.classification.setCurrentIndex(int("{classification}".format(**self.data)))
        print(CLASSIFICATION)
        for k, v in CLASSIFICATION.items():
            self.classification.addItem(v["name"], k)
        index = int(self.classification.findData(self.data["classification"]))
        self.classification.setCurrentIndex(index)

        if self.data["tags"] is not None:
            for tag in self.data["tags"].split(self.TAG_SEPARATOR):
                if tag in self.TAG_LIST:
                    self.tag_edit.model().item(self.TAG_LIST.index(tag)).setData(
                        Qt.Checked, Qt.CheckStateRole
                    )
        self.comment.setPlainText(self.data["comment"])
        self.comment.preview_btn.setChecked(True)
        self.variant_view.set_dict(self.data)

        self.initial_state = self.get_gui_state()

    def get_validation_from_data(self, data):
        return {
            "favorite": data["favorite"],
            "classif_index": int("{classification}".format(**data)),
            "tags": data["tags"],
            "comment": data["comment"]
        }

    def get_gui_state(self):
        """
        Used to identify if any writable value was changed by an user when closing the widget
        """
        values = []
        values.append(self.favorite.isChecked())
        values.append(self.classification.currentIndex())
        values.append(self.tag_edit.currentData())
        values.append(self.comment.toPlainText())
        return values

    def load_annotation(self):

        if not self.data:
            return

        current = self.ann_combo.currentIndex()

        if "annotations" in self.data:

            adata = self.data["annotations"][current]
            self.ann_view.set_dict({i: k for i, k in adata.items() if k != ""})


class VariantDialog(QDialog):
    def __init__(self, conn, variant_id, parent=None):
        super().__init__(parent)

        self.variant_id = variant_id
        self.w = VariantWidget(conn)
        self.button_box = QDialogButtonBox(
            QDialogButtonBox.Save | QDialogButtonBox.Cancel
        )
        vLayout = QVBoxLayout(self)
        vLayout.addWidget(self.w)
        vLayout.addWidget(self.button_box)

        self.button_box.accepted.connect(self.save)
        self.button_box.rejected.connect(self.reject)

        # self.resize(800, 600)

        self.load()
        self.setWindowTitle(self.w.windowTitle())

    def load(self):
        self.w.load(self.variant_id)

    def save(self):
        self.w.save(self.variant_id)
        self.accept()


if __name__ == "__main__":
    import sys

    app = QApplication(sys.argv)
    # conn = sql.get_sql_connection("/home/sacha/exome/exome.db")
    conn = sql.get_sql_connection("C:/Users/Ichtyornis/Projects/cutevariant/test2.db")
    w = VariantDialog(conn, 1)

    w.show()

    app.exec()<|MERGE_RESOLUTION|>--- conflicted
+++ resolved
@@ -2,16 +2,11 @@
 from PySide6.QtCore import *
 from PySide6.QtGui import *
 
-<<<<<<< HEAD
 from cutevariant.gui.widgets import ChoiceWidget, DictWidget, MarkdownEditor
 from cutevariant.gui.widgets.multi_combobox import MultiComboBox
 from cutevariant.gui.style import CLASSIFICATION
 from cutevariant.commons import SAMPLE_VARIANT_CLASSIFICATION
-=======
-from cutevariant.gui.widgets import DictWidget, MarkdownEditor
-from cutevariant.gui.widgets.multi_combobox import MultiComboBox  # TODO
-
->>>>>>> c78b1910
+
 from cutevariant.core import sql
 import sqlite3
 
@@ -72,7 +67,6 @@
         self.favorite.setSizePolicy(QSizePolicy.Maximum, QSizePolicy.Maximum)
 
         self.classification = QComboBox()
-<<<<<<< HEAD
 
         self.tag_edit = MultiComboBox()
         self.tag_edit.addItems(self.TAG_LIST)
@@ -90,9 +84,7 @@
 
         self.comment = MarkdownEditor()
         self.comment.preview_btn.setText("Preview/Edit comment")
-=======
-        self.name_edit.setReadOnly(True)
->>>>>>> c78b1910
+
 
         validation_layout.addRow("Favorite", self.favorite)
         validation_layout.addRow("Classification", self.classification)
@@ -105,21 +97,7 @@
 
         self.tab_widget = QTabWidget()
 
-<<<<<<< HEAD
-=======
-        # Build comment tab
-        self.tag_edit = MultiComboBox()
-        self.tag_edit.addItems(
-            [i["name"] for i in sql.get_tags(conn) if i["category"] == "variants"]
-        )
-        self.comment = MarkdownEditor()
-
-        self.comment_widget = QWidget()
-        self.comment_layout = QVBoxLayout(self.comment_widget)
-        self.comment_layout.addWidget(self.tag_edit)
-        self.comment_layout.addWidget(self.comment)
-
->>>>>>> c78b1910
+
         self.ann_combo = QComboBox()
         self.ann_combo.currentIndexChanged.connect(self.load_annotation)
         self.ann_widget = QWidget()
@@ -132,7 +110,6 @@
         self.tab_widget.addTab(self.variant_view, "Variant")
         self.tab_widget.addTab(self.ann_widget, "Annotations")
         self.tab_widget.addTab(self.sample_view, "Samples")
-<<<<<<< HEAD
         # self.tab_widget.addTab(self.comment, "Comments")
         ### </othertabs block> ###
 
@@ -164,9 +141,7 @@
         container = QWidget()
         container.setLayout(sample_layout)
         ### </sample tab block> ###
-=======
-        self.tab_widget.addTab(self.comment_widget, "Comments")
->>>>>>> c78b1910
+
 
         main_layout = QVBoxLayout(self)
         # central_layout = QHBoxLayout()
