import sqlite3
from PySide6.QtWidgets import *
from PySide6.QtCore import *
from PySide6.QtGui import *

from cutevariant.gui.widgets import MarkdownEditor
from cutevariant.core import sql

from cutevariant.gui.ficon import FIcon

from cutevariant.gui.widgets import ChoiceWidget
from cutevariant.gui.widgets.multi_combobox import MultiComboBox


class HpoWidget(QWidget):
    def __init__(self, parent=None):
        super().__init__()

        self.view = QListView()
        self.add_button = QToolButton()
        self.add_button.setAutoRaise(True)
        self.add_button.setText("+")
        self.rem_button = QToolButton()
        self.rem_button.setAutoRaise(True)
        self.rem_button.setText("-")

        self.view.setSizePolicy(QSizePolicy.Expanding, QSizePolicy.Expanding)

        btn_layout = QHBoxLayout()
        btn_layout.addWidget(self.add_button)
        btn_layout.addWidget(self.rem_button)
        btn_layout.setSizeConstraint(QLayout.SetMinimumSize)
        spacer = QWidget()
        spacer.setSizePolicy(QSizePolicy.Expanding, QSizePolicy.Expanding)
        btn_layout.addWidget(spacer)

        vLayout = QVBoxLayout(self)
        vLayout.addWidget(self.view, 5)
        vLayout.addLayout(btn_layout)
        vLayout.setContentsMargins(0, 0, 0, 0)


class SampleWidget(QWidget):
    def __init__(self, conn: sqlite3.Connection, parent=None):
        super().__init__()
        self.conn = conn
        self.TAG_LIST = ["#hemato", "#cardio", "#pharmaco"]
        self.TAG_SEPARATOR = "&"
        self.SAMPLE_CLASSIFICATION = {
            -1: {"name": "Rejected"},
            0: {"name": "Unlocked"},
            1: {"name": "Locked"}
        }
        self.REVERSE_CLASSIF = {v["name"]:k for k, v in self.SAMPLE_CLASSIFICATION.items()}

        # Identity
        self.name_edit = QLineEdit()
        self.name_edit.setReadOnly(True)
        self.fam_edit = QLineEdit()
        self.tab_widget = QTabWidget()
        self.classification = QComboBox()
        self.tag_edit = MultiComboBox()
        self.tag_button = QToolButton()
        self.tag_button.setAutoRaise(True)
        self.tag_button.setIcon(FIcon(0xF0349))

        self.tag_layout = QHBoxLayout()
        self.tag_layout.setContentsMargins(0, 0, 0, 0)
        self.tag_layout.addWidget(self.tag_edit)

        identity_widget = QWidget()
        identity_layout = QFormLayout(identity_widget)

        identity_layout.addRow("Name", self.name_edit)
        identity_layout.addRow("Family", self.fam_edit)

<<<<<<< HEAD
        identity_layout.addRow("Tags", self.tag_layout)
        identity_layout.addRow("Statut", self.classification)

        self.tag_choice = ChoiceWidget()
        self.tag_choice_action = QWidgetAction(self)
        self.tag_choice_action.setDefaultWidget(self.tag_choice)

        self.menu = QMenu()
        self.menu.addAction(self.tag_choice_action)

        self.tag_button.setMenu(self.menu)
        self.tag_button.setPopupMode(QToolButton.InstantPopup)

        self.tag_edit.addItems(self.TAG_LIST)
=======
        identity_layout.addRow("Statut", self.valid_check)

        self.tag_edit.addItems(
            [i["name"] for i in sql.get_tags(conn) if i["category"] == "samples"]
        )
>>>>>>> c78b1910

        # validation
        val_layout = QFormLayout()

        # val_layout.addWidget(self.lock_button)
        # val_layout.addWidget(QComboBox())

        # phenotype
        self.sex_combo = QComboBox()
        self.sex_combo.addItems(["Unknown", "Male", "Female"])
        self.phenotype_combo = QComboBox()  # case /control
        self.phenotype_combo.addItems(["Missing", "Unaffected", "Affected"])

        # comment
        # self.tag_edit = QLineEdit()
        # self.tag_edit.setPlaceholderText("Tags separated by comma ")
        self.comment = MarkdownEditor()
        self.comment.preview_btn.setText("Preview/Edit comment")
        # comm_widget = QWidget()
        # comm_layout = QVBoxLayout(comm_widget)
        # comm_layout.addWidget(self.tag_edit)
        # comm_layout.addWidget(self.comment)

        identity_layout.addRow("Comment", self.comment)

        self.hpo_widget = HpoWidget()

        pheno_widget = QWidget()
        pheno_layout = QFormLayout(pheno_widget)
        pheno_layout.addRow("Sexe", self.sex_combo)
        pheno_layout.addRow("Affected", self.phenotype_combo)
        pheno_layout.addRow("HPO", self.hpo_widget)
        self.tab_widget.addTab(identity_widget, "Edit")
        self.tab_widget.addTab(pheno_widget, "Phenotype")

<<<<<<< HEAD
=======
        # comment

        self.comment_edit = MarkdownEditor()
        comm_widget = QWidget()
        comm_layout = QVBoxLayout(comm_widget)
        comm_layout.addWidget(self.tag_edit)
        comm_layout.addWidget(self.comment_edit)

        self.tab_widget.addTab(comm_widget, "Comments")

>>>>>>> c78b1910
        header_layout = QHBoxLayout()
        header_layout.addLayout(val_layout)

        vLayout = QVBoxLayout()
        vLayout.addLayout(header_layout)
        vLayout.addWidget(self.tab_widget)

        button_layout = QHBoxLayout()
        button_layout.addStretch()
        vLayout.addLayout(button_layout)

        self.setLayout(vLayout)

    def load(self, sample_id: int):

        self.sample_id = sample_id
        data = sql.get_sample(self.conn, sample_id)
        self.initial_db_validation = self.get_validation_from_data(data)

        self.name_edit.setText(data.get("name", "?"))
        self.fam_edit.setText(data.get("family_id", "?"))
        self.sex_combo.setCurrentIndex(data.get("sex", 0))
        self.phenotype_combo.setCurrentIndex(data.get("phenotype", 0))

        # self.classification.addItems([v["name"] for v in self.SAMPLE_CLASSIFICATION.values()])
        for k, v in self.SAMPLE_CLASSIFICATION.items():
            self.classification.addItem(v["name"], k)
        index = self.classification.findData(data["valid"])
        self.classification.setCurrentIndex(index)

        if data["tags"] is not None:
            for tag in data["tags"].split(self.TAG_SEPARATOR):
                if tag in self.TAG_LIST:
                    self.tag_edit.model().item(self.TAG_LIST.index(tag)).setData(Qt.Checked, Qt.CheckStateRole)

<<<<<<< HEAD
        self.comment.setPlainText(data.get("comment", ""))
        self.comment.preview_btn.setChecked(True)

        self.setWindowTitle(data.get("name", "Unknown"))
        self.initial_state = self.get_gui_state()
=======
        self.tag_edit.setCurrentText(data.get("tags", ""))

        print(data)
>>>>>>> c78b1910

    def save(self, sample_id: int):
        """
        Two checks to perform: 
         - did the user change any value through the interface?
         - is the database state the same as when the dialog was first opened? 
        If yes and yes, update sample_has_variant
        """
        current_state = self.get_gui_state()
        if current_state == self.initial_state:
            return

        current_db_data = sql.get_sample(self.conn, self.sample_id)
        current_db_validation = self.get_validation_from_data(current_db_data)
        if current_db_validation != self.initial_db_validation:
            ret = QMessageBox.warning(None, "Database has been modified by another user.", "Do you want to overwrite value?", QMessageBox.Yes | QMessageBox.No)
            if ret == QMessageBox.No:
                return

        data = {
            "id": sample_id,
            "name": self.name_edit.text(),
            "family_id": self.fam_edit.text(),
            "sex": self.sex_combo.currentIndex(),
            "phenotype": self.phenotype_combo.currentIndex(),
<<<<<<< HEAD
            "valid": self.REVERSE_CLASSIF[self.classification.currentText()],
            "tags": self.TAG_SEPARATOR.join(self.tag_edit.currentData()),
            "comment": self.comment.toPlainText(),
=======
            "comment": self.comment_edit.toPlainText(),
            "tags": self.tag_edit.currentText(),
>>>>>>> c78b1910
        }

        sql.update_sample(self.conn, data)

    def get_validation_from_data(self, data):
        return {"classif_index": int("{valid}".format(**data)), 
                "tags": data["tags"], 
                "comment": data["comment"]
        }

    def get_gui_state(self):
        """
        Used to identify if any writable value was changed by an user when closing the widget
        """
        values = []
        values.append(self.classification.currentIndex())
        values.append(self.tag_edit.currentData())
        values.append(self.comment.toPlainText())
        return values

class SampleDialog(QDialog):
    def __init__(self, conn, sample_id, parent=None):
        super().__init__()

        self.sample_id = sample_id
        self.w = SampleWidget(conn)
        self.button_box = QDialogButtonBox(
            QDialogButtonBox.Save | QDialogButtonBox.Cancel
        )
        vLayout = QVBoxLayout(self)
        vLayout.addWidget(self.w)
        vLayout.addWidget(self.button_box)

        self.load()

        self.button_box.accepted.connect(self.save)
        self.button_box.rejected.connect(self.reject)

        # self.resize(800, 600)

    def load(self):
        self.w.load(self.sample_id)
        self.setWindowTitle(self.w.windowTitle())

    def save(self):
        self.w.save(self.sample_id)
        self.accept()


if __name__ == "__main__":
    import sys
    from cutevariant.core import sql

    app = QApplication(sys.argv)

    # conn = sql.get_sql_connection("/home/sacha/exome/exome.db")
    conn = sql.get_sql_connection("C:/Users/Ichtyornis/Projects/cutevariant/test2.db")

    w = SampleDialog(conn, 1)

    w.show()

    app.exec_()<|MERGE_RESOLUTION|>--- conflicted
+++ resolved
@@ -74,7 +74,6 @@
         identity_layout.addRow("Name", self.name_edit)
         identity_layout.addRow("Family", self.fam_edit)
 
-<<<<<<< HEAD
         identity_layout.addRow("Tags", self.tag_layout)
         identity_layout.addRow("Statut", self.classification)
 
@@ -89,13 +88,7 @@
         self.tag_button.setPopupMode(QToolButton.InstantPopup)
 
         self.tag_edit.addItems(self.TAG_LIST)
-=======
-        identity_layout.addRow("Statut", self.valid_check)
-
-        self.tag_edit.addItems(
-            [i["name"] for i in sql.get_tags(conn) if i["category"] == "samples"]
-        )
->>>>>>> c78b1910
+
 
         # validation
         val_layout = QFormLayout()
@@ -131,8 +124,7 @@
         self.tab_widget.addTab(identity_widget, "Edit")
         self.tab_widget.addTab(pheno_widget, "Phenotype")
 
-<<<<<<< HEAD
-=======
+
         # comment
 
         self.comment_edit = MarkdownEditor()
@@ -143,53 +135,13 @@
 
         self.tab_widget.addTab(comm_widget, "Comments")
 
->>>>>>> c78b1910
-        header_layout = QHBoxLayout()
-        header_layout.addLayout(val_layout)
-
-        vLayout = QVBoxLayout()
-        vLayout.addLayout(header_layout)
-        vLayout.addWidget(self.tab_widget)
-
-        button_layout = QHBoxLayout()
-        button_layout.addStretch()
-        vLayout.addLayout(button_layout)
-
-        self.setLayout(vLayout)
-
-    def load(self, sample_id: int):
-
-        self.sample_id = sample_id
-        data = sql.get_sample(self.conn, sample_id)
-        self.initial_db_validation = self.get_validation_from_data(data)
-
-        self.name_edit.setText(data.get("name", "?"))
-        self.fam_edit.setText(data.get("family_id", "?"))
-        self.sex_combo.setCurrentIndex(data.get("sex", 0))
-        self.phenotype_combo.setCurrentIndex(data.get("phenotype", 0))
-
-        # self.classification.addItems([v["name"] for v in self.SAMPLE_CLASSIFICATION.values()])
-        for k, v in self.SAMPLE_CLASSIFICATION.items():
-            self.classification.addItem(v["name"], k)
-        index = self.classification.findData(data["valid"])
-        self.classification.setCurrentIndex(index)
-
-        if data["tags"] is not None:
-            for tag in data["tags"].split(self.TAG_SEPARATOR):
-                if tag in self.TAG_LIST:
-                    self.tag_edit.model().item(self.TAG_LIST.index(tag)).setData(Qt.Checked, Qt.CheckStateRole)
-
-<<<<<<< HEAD
+
         self.comment.setPlainText(data.get("comment", ""))
         self.comment.preview_btn.setChecked(True)
 
         self.setWindowTitle(data.get("name", "Unknown"))
         self.initial_state = self.get_gui_state()
-=======
-        self.tag_edit.setCurrentText(data.get("tags", ""))
-
-        print(data)
->>>>>>> c78b1910
+
 
     def save(self, sample_id: int):
         """
@@ -215,14 +167,10 @@
             "family_id": self.fam_edit.text(),
             "sex": self.sex_combo.currentIndex(),
             "phenotype": self.phenotype_combo.currentIndex(),
-<<<<<<< HEAD
             "valid": self.REVERSE_CLASSIF[self.classification.currentText()],
             "tags": self.TAG_SEPARATOR.join(self.tag_edit.currentData()),
             "comment": self.comment.toPlainText(),
-=======
-            "comment": self.comment_edit.toPlainText(),
-            "tags": self.tag_edit.currentText(),
->>>>>>> c78b1910
+
         }
 
         sql.update_sample(self.conn, data)
