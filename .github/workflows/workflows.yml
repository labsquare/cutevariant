--- conflicted
+++ resolved
@@ -14,13 +14,9 @@
       - master 
 
 
-
-
-
 jobs:
   
   # LINUX JOB 
-
   linux:
     runs-on: ubuntu-latest
     strategy:
@@ -42,12 +38,10 @@
 
   windows:
     runs-on: windows-latest
-<<<<<<< HEAD
-=======
+
     strategy:
       matrix:
         architecture: ['x64', 'x86']
->>>>>>> 56c8ed9b
     steps:
       - uses: actions/checkout@v2
       - uses: actions/setup-python@v2
@@ -66,16 +60,23 @@
         run: python -m pytest tests/core
 
       - name: create binary 
-        if: "contains(github.event.head_commit.message, '[deploy]')"
-      # TODO : use a spec file ! 
+        if: github.ref == 'refs/heads/master' || contains(github.event.head_commit.message, '[deploy]')  
         run: pyinstaller -i icon.ico --name="cutevariant_${{matrix.architecture}}" --hidden-import json --add-data "cutevariant;cutevariant" cutevariant\__main__.py
 
       - name: Upload artifact
-        if: "contains(github.event.head_commit.message, '[deploy]')"
+        if: github.ref == 'refs/heads/master' || contains(github.event.head_commit.message, '[deploy]')  
         uses: actions/upload-artifact@v2
         with:
           name: cutevariant-standalone
           path: dist
+      - name: Create release
+        if: github.ref == 'refs/heads/master' || contains(github.event.head_commit.message, '[deploy]')  
+        uses: Roang-zero1/github-create-release-action@master
+        with:
+          args:
+          - dist
+        env:
+          GITHUB_TOKEN: ${{ secrets.GITHUB_TOKEN }}
 
   # MAC OS JOB 
 
